--- conflicted
+++ resolved
@@ -376,7 +376,6 @@
         """Checks if the user is the channel founder."""
         return user.user_name == self.founder
 
-<<<<<<< HEAD
     def set_topic(self, user: UserConnection, topic: str) -> None:
         if not topic:
             self.topic = None
@@ -398,10 +397,7 @@
             user.send_que.put((topic_message, "mantatail"))
             user.send_que.put((author_message, "mantatail"))
 
-    def kick_user(self, kicker: UserConnection, user_to_kick: UserConnection, message: str) -> None:
-=======
     def queue_message_to_chan_users(self, message: str, sender: UserConnection, send_to_self: bool = True) -> None:
->>>>>>> e7da43d5
         """
         Puts a message in the send queue of all users on the channel.
 
