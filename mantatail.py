"""
Represents the core of the server, with its main functionality and classes.

All communication between server and client is encoded with latin-1.
This ensures compatibility regardless of what encoding is used client-side.
"""

from __future__ import annotations
import socket
import threading
import queue
import json
from typing import Dict, Optional, List, Set, Tuple

import commands
import irc_responses

# Global so that it can be accessed from pytest
TIMER_SECONDS = 600


class ServerState:
    """Keeps track of existing channels & connected users."""

    def __init__(self, motd_content: Optional[Dict[str, List[str]]]) -> None:
        """
        The attribute "self.lock" locks the state of the server to avoid modifications
        to iterables during iteration.
        """

        self.lock = threading.Lock()
        self.channels: Dict[str, Channel] = {}
        self.connected_users: Dict[str, UserConnection] = {}
        self.motd_content = motd_content

    def find_user(self, nick: str) -> Optional[UserConnection]:
        """
        Looks for a connected user and returns its user object.
        Returns None if user doesn't exist.
        """
        try:
            return self.connected_users[nick.lower()]
        except KeyError:
            return None

    def find_channel(self, channel_name: str) -> Optional[Channel]:
        """
        Looks for an existing channel and returns its channel object.
        Returns None if user doesn't exist.
        """
        try:
            return self.channels[channel_name.lower()]
        except KeyError:
            return None

    def delete_user(self, nick: str) -> None:
        """
        Removes a user from all channels they are connected to,
        thereafter removes user from connected users.

        Note: This does not actually disconnect the user from the server.
        To disconnect the user, a tuple (None, disconnect_reason: str) must be put in their send queue.
        """
        user = self.find_user(nick)
        assert user is not None

        for channel in self.channels.values():
            if user in channel.users:
                channel.users.discard(user)
        del self.connected_users[nick.lower()]

    def delete_channel(self, channel_name: str) -> None:
        """
        Removes a channel from server.
        """
        del self.channels[channel_name.lower()]


class Listener:
    """Starts the server and listens for incoming connections from clients."""

    def __init__(self, port: int, motd_content: Optional[Dict[str, List[str]]]) -> None:
        self.host = "127.0.0.1"
        self.port = port
        self.listener_socket = socket.socket()
        self.listener_socket.setsockopt(socket.SOL_SOCKET, socket.SO_REUSEADDR, 1)
        self.listener_socket.bind((self.host, port))
        self.listener_socket.listen(5)
        self.state = ServerState(motd_content)

    def run_server_forever(self) -> None:
        """
        Accepts incoming connections from clients.
        Starts a separate thread to handle each connection.
        """
        print(f"Mantatail running ({self.host}:{self.port})")
        while True:
            (user_socket, user_address) = self.listener_socket.accept()
            print("Got connection from", user_address)
            client_thread = threading.Thread(
                target=recv_loop, args=[self.state, user_address[0], user_socket], daemon=True
            )
            client_thread.start()


def close_socket_cleanly(sock: socket.socket) -> None:
    """
    Ensures that the connection to a client is closed cleanly without errors and with no data loss.

    Use this instead of the .close() method.
    """
    # The code is based on this blog post:
    # https://blog.netherlabs.nl/articles/2009/01/18/the-ultimate-so_linger-page-or-why-is-my-tcp-not-reliable
    try:
        sock.shutdown(socket.SHUT_WR)
        sock.settimeout(10)
        sock.recv(1)  # Wait for client to close the connection
    except OSError:
        # Possible causes:
        # - Client decided to keep its connection open for more than 10sec.
        # - Client was already disconnected.
        # - Probably something else too that I didn't think of...
        pass

    sock.close()


def recv_loop(state: ServerState, user_host: str, user_socket: socket.socket) -> None:
    """
    Receives commands/messages from the client,
    parses them and sends them to appropriate "handle_" function in "commands".

    IRC Messages are formatted "bytes(COMMAND parameters\r\n)"
    Most IRC clients use "\r\n" line endings, but "\n" is accepted as well (used by e.g. netcat).

    Ex: b"JOIN #foo\r\n"
    Ex: b"PRIVMSG #foo :This is a message\r\n"

    To handle a command FOO, a function named handle_foo() in commands.py is called.
    For example, "PRIVMSG #foo :this is a message\r\n" results in a call like this:

        commands.handle_privmsg(state, user, ["#foo", "this is a message"])
    """

    user = UserConnection(state, user_host, user_socket)
    disconnect_reason = ""
    try:
        while True:
            request = b""
            while not request.endswith(b"\n"):
                user.start_ping_timer()
                try:
                    request_chunk = user_socket.recv(4096)
                except OSError as err:
                    disconnect_reason = err.strerror
                    return  # go to "finally:"
                finally:
                    user.ping_timer.cancel()

                if request_chunk:
                    request += request_chunk
                else:
                    disconnect_reason = "Remote host closed the connection"
                    return  # go to "finally:"

            decoded_message = request.decode("latin-1")
            for line in split_on_new_line(decoded_message)[:-1]:
                command, args = commands.parse_received_args(line)
                command_lower = command.lower()
                parsed_command = "handle_" + command_lower

                if user.nick == "*" or not user.user_message:
                    if command_lower == "user":
                        if args:
                            user.user_message = args
                            user.user_name = args[0]
                        else:
                            commands.error_not_enough_params(user, command)
                    elif command_lower == "nick":
                        commands.handle_nick(state, user, args)
                    elif command_lower == "pong":
                        commands.handle_pong(state, user, args)
                    else:
                        if command_lower == "quit":
                            disconnect_reason = "Client quit"
                            return
                        else:
                            commands.error_not_registered(user)

                    if user.nick != "*" and user.user_message:
                        commands.motd(state.motd_content, user)

                else:
                    try:
                        # ex. "command.handle_nick" or "command.handle_join"
                        call_handler_function = getattr(commands, parsed_command)
                    except AttributeError:
                        commands.error_unknown_command(user, command)
                    else:
                        with state.lock:
                            call_handler_function(state, user, args)
                            if command_lower == "quit":
                                return
    finally:
        user.send_que.put((None, disconnect_reason))


class UserConnection:
    """
    Represents the connection between server & client.

    Format examples:
    - Nick: Alice
    - User message: AliceUsr 0 * Alice's Real Name
    - Username: AliceUsr
    - User Mask Alice!AliceUsr@127.0.0.1 (Nick!Username@Host)

    Usually the nick is used when referring to the user.


    Send Queue:
        A send queue and a separate thread are used for sending messages to the client.
        This helps with error handling, and even if someone has a slow internet connection,
        other people don't have to wait when a message is sent to several users with a loop.

        All messages are sent as a tuple formatted as (message, prefix).
        Prefixes are either ":mantatail" or ":sender.user_mask"

        A Tuple containing (None, disconnect_reason: str) indicates a QUIT command and closes the connection to the client.
    """

    def __init__(self, state: ServerState, host: str, socket: socket.socket):
        self.state = state
        self.socket = socket
        self.host = host
        self.nick = "*"
        self.user_message: Optional[List[str]] = None  # Ex. AliceUsr 0 * Alice
        self.user_name: Optional[str] = None  # Ex. AliceUsr
<<<<<<< HEAD
        self.send_que: queue.Queue[Tuple[str, str] | Tuple[None, str]] = queue.Queue()
=======
        self.away: Optional[str] = None  # None = user not away, str = user away
        self.send_que: queue.Queue[Tuple[str, str] | Tuple[None, None]] = queue.Queue()
>>>>>>> 68137b0f
        self.que_thread = threading.Thread(target=self.send_queue_thread)
        self.que_thread.start()
        self.pong_received = False

    def get_user_mask(self) -> str:
        """Generates and returns a user mask (Nick!Username@Host)."""
        return f"{self.nick}!{self.user_name}@{self.host}"

    def get_nick_with_prefix(self, channel: Channel) -> str:
        """
        Returns user nick with appropriate prefix for a specific channel.
        ("~" for channel founder, "@" for channel operator).
        """
        if channel.is_founder(self):
            return f"~{self.nick}"
        elif self in channel.operators:
            return f"@{self.nick}"
        else:
            return self.nick

    def send_queue_thread(self) -> None:
        """Queue on which the client receives messages from server."""
        while True:
            (message, prefix) = self.send_que.get()

            if message is None:
                disconnect_reason = prefix
                quit_message = f"QUIT :Quit: {disconnect_reason}"
                with self.state.lock:
                    self.queue_quit_message_for_other_users(quit_message)
                    if self.nick != "*":
                        self.state.delete_user(self.nick)

                try:
                    # Can be slow, if user has bad internet. Don't do this while holding the lock.
                    if self.nick == "*" or not self.user_message:
                        self.send_string_to_client(quit_message, None)
                    else:
                        self.send_string_to_client(quit_message, self.get_user_mask())
                except OSError:
                    pass

                close_socket_cleanly(self.socket)
                return
            else:
                try:
                    self.send_string_to_client(message, prefix)
                except OSError as err:
                    disconnect_reason = err.strerror
                    self.send_que.put((None, disconnect_reason))

    def queue_quit_message_for_other_users(self, quit_message: str) -> None:
        """Alerts all other users that the User has QUIT and closed the connection to the server."""
        receivers = self.get_users_sharing_channel()

        for channel in self.state.channels.values():
            channel.operators.discard(self)

        for receiver in receivers:
            receiver.send_que.put((quit_message, self.get_user_mask()))

    def get_users_sharing_channel(self) -> Set[UserConnection]:
        receivers = set()
        for channel in self.state.channels.values():
            if self in channel.users:
                for usr in channel.users:
                    if usr != self:
                        receivers.add(usr)
        return receivers

    def send_string_to_client(self, message: str, prefix: Optional[str]) -> None:
        """
        Send a string to the client, without using the send queue.

        In most cases, you should put a message to the send queue instead of using this method directly.
        """
        try:
            if prefix is None:
                message_as_bytes = bytes(f":{message}\r\n", encoding="latin-1")
            else:
                message_as_bytes = bytes(f":{prefix} {message}\r\n", encoding="latin-1")

            self.socket.sendall(message_as_bytes)
        except OSError:
            return

    def start_ping_timer(self) -> None:
        """
        Starts a timer on a separate thread that, when finished, sends a PING message to the client
        to establish that the client still has an open connection to the server.
        """
        self.ping_timer = threading.Timer(TIMER_SECONDS, self.queue_ping_message)
        self.ping_timer.start()

    def queue_ping_message(self) -> None:
        """
        Puts a PING message in the client's send queue, and starts a new timer waiting for the
        expected PONG response from the client.

        This is done to control that the client still has an open connection to the server.

        Ex:
        Sends ":mantatail PING :mantatail"
        Expected response: ":Alice!AliceUsr@127.0.0.1 PONG :mantatail"
        """
        self.send_que.put(("PING :mantatail", "mantatail"))
        threading.Timer(5, self.assert_pong_received).start()

    def assert_pong_received(self) -> None:
        """
        Checks if the client has sent a PONG response to the server's PING message.

        If no PONG response has been received, the server closes the connection to the client.
        """
        if not self.pong_received:
            disconnect_reason = "Ping timeout..."
            self.send_que.put((None, disconnect_reason))
        else:
            self.pong_received = False


class Channel:
    """
    An existing channel on the server.

    Contains all channel-specific actions and modes.
    """

    def __init__(self, channel_name: str, user: UserConnection) -> None:
        self.name = channel_name
        self.founder = user.user_name
        self.topic: Optional[Tuple[str, str]] = None  # (Topic, Topic author)
        self.modes: List[str] = []
        self.operators: Set[UserConnection] = set()
        self.users: Set[UserConnection] = set()

        self.operators.add(user)

    def is_founder(self, user: UserConnection) -> bool:
        """Checks if the user is the channel founder."""
        return user.user_name == self.founder

    def set_topic(self, user: UserConnection, topic: str) -> None:
        if not topic:
            self.topic = None
        else:
            self.topic = (topic, user.nick)

    def send_topic_to_user(self, user: UserConnection) -> None:
        topic_num = irc_responses.RPL_TOPIC
        topic_author_num = irc_responses.RPL_TOPICWHOTIME
        (no_topic_num, no_topic_info) = irc_responses.RPL_NOTOPIC

        if self.topic is None:
            message = f"{no_topic_num} {user.nick} {self.name} {no_topic_info}"
            user.send_que.put((message, "mantatail"))
        else:
            topic_message = f"{topic_num} {user.nick} {self.name} :{self.topic[0]}"
            author_message = f"{topic_author_num} {user.nick} {self.name} :{self.topic[1]}"

            user.send_que.put((topic_message, "mantatail"))
            user.send_que.put((author_message, "mantatail"))

    def queue_message_to_chan_users(self, message: str, sender: UserConnection, send_to_self: bool = True) -> None:
        """
        Puts a message in the send queue of all users on the channel.

        In cases where the message should not be sent to self (ex. PRIVMSG), the method
        is called with send_to_self = False.
        """
        for usr in self.users:
            if usr != sender or send_to_self:
                usr.send_que.put((message, sender.get_user_mask()))


def split_on_new_line(string: str) -> List[str]:
    """Splits a message received by a client on "\r\n" (most IRC clients) or "\n" (e.g. Netcat)."""
    if string.endswith("\r\n"):
        return string.split("\r\n")
    else:
        return string.split("\n")


def get_motd_content_from_json() -> Optional[Dict[str, List[str]]]:
    """Loads the Message of the Day file.

    Returns None if the file is not found.
    """
    try:
        with open("./resources/motd.json", "r") as file:
            motd_content: Dict[str, List[str]] = json.load(file)
            return motd_content
    except FileNotFoundError:
        return None


if __name__ == "__main__":
    Listener(6667, get_motd_content_from_json()).run_server_forever()<|MERGE_RESOLUTION|>--- conflicted
+++ resolved
@@ -236,12 +236,8 @@
         self.nick = "*"
         self.user_message: Optional[List[str]] = None  # Ex. AliceUsr 0 * Alice
         self.user_name: Optional[str] = None  # Ex. AliceUsr
-<<<<<<< HEAD
-        self.send_que: queue.Queue[Tuple[str, str] | Tuple[None, str]] = queue.Queue()
-=======
         self.away: Optional[str] = None  # None = user not away, str = user away
         self.send_que: queue.Queue[Tuple[str, str] | Tuple[None, None]] = queue.Queue()
->>>>>>> 68137b0f
         self.que_thread = threading.Thread(target=self.send_queue_thread)
         self.que_thread.start()
         self.pong_received = False
