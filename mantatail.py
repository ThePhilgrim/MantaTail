--- conflicted
+++ resolved
@@ -23,42 +23,29 @@
 
     def __init__(self, motd_content: Optional[Dict[str, List[str]]]) -> None:
         """
-        <<<<<<< HEAD
-                The attribute "self.lock" locks the state of the server to avoid modifications
-                to iterables during iteration.
-        =======
-                Attributes:
-                    lock: Ensure that the state isn't used simultaneously in multiple places.
-                    channels: The currently existing channels on the server.
-                    connected_users: The currently connected users on the server.
-        >>>>>>> 5d2d8175ccbc7662d3fc3b0bbf4be361a18c81c7
-        """
+        The attribute "self.lock" locks the state of the server to avoid modifications
+        to iterables during iteration.
+        """
+
         self.lock = threading.Lock()
         self.channels: Dict[str, Channel] = {}
         self.connected_users: Dict[str, UserConnection] = {}
         self.motd_content = motd_content
 
-<<<<<<< HEAD
     def find_user(self, nick: str) -> Optional[UserConnection]:
+        """Looks for a connected user and returns its user object."""
         try:
             return self.connected_users[nick.lower()]
         except KeyError:
             return None
 
     def find_channel(self, channel_name: str) -> Optional[Channel]:
+        """Looks for an existing channel and returns its channel object."""
         try:
             return self.channels[channel_name.lower()]
         except KeyError:
             return None
-=======
-    def find_user(self, nick: str) -> UserConnection:
-        """Looks for a connected user and returns its user object."""
-        return self.connected_users[nick.lower()]
-
-    def find_channel(self, channel_name: str) -> Channel:
-        """Looks for an existing channel and returns its channel object."""
-        return self.channels[channel_name.lower()]
->>>>>>> c673e4fd
+
 
     def delete_user(self, nick: str) -> None:
         """
