"""
Contains handler functions that handle commands received from a client, as well as appropriate errors.

Each command can include:
    - Source: Optional note of where the message came from, starting with ':'.
        * This is usually the server name or the user mask
    - Command: The specific command this message represents.
    - Parameters: Optional data relevant to this specific command – a series of values
        separated by one or more spaces. Parameters have different meanings for every single message.

    Ex:
        :Alice!AliceUsr@127.0.0.1  PRIVMSG  #foo :This is a message.

        |_______ SOURCE ________| |COMMAND| |_____ PARAMETERS ______|


All public functions start with "handle_".

To read how handler functions are called: see server.recv_loop() documentation.
"""
from __future__ import annotations
import re
import socket

import server, errors


from typing import Optional, Dict, List


### Handlers
def handle_cap(state: server.State, user: server.UserConnection, args: List[str]) -> None:
    """
    Command formats:
        Starts capability negotiation: "CAP LS 302" ("302" indicates
            support for IRCv3.2. Number in command can differ.)
        Requires a capability to be enabled: "CAP REQ :capability"
        Get enabled capabilities: "CAP LIST"
    """
    # TODO: Implement invalid cap command: 410 :Invalid CAP command
    if not args:
        errors.not_enough_params(user, "CAP")
        return

    user.capneg_in_progress = True
    low_cap_command = args[0].lower()

    if low_cap_command == "ls":
        message = f"CAP {user.nick} LS :{' '.join(server.CAP_LS)}"
        user.send_que.put((message, "mantatail"))
        if len(args) > 1:
            try:
                if int(args[1]) >= 302:
                    user.cap_list.add("cap-notify")
            except ValueError:
                return
        return

    if low_cap_command == "list":
        message = f"CAP {user.nick} LIST :{' '.join(user.cap_list)}"
        user.send_que.put((message, "mantatail"))
        return

    if low_cap_command == "req":
        # CAP REQ without specified capability
        if len(args) == 1:
            return

        capabilities = args[1].split(" ")
        unsupported_caps = [cap for cap in capabilities if cap not in server.CAP_LS]

        if unsupported_caps:
            message = f"CAP {user.nick} NAK :{args[1]}"
        else:
            message = f"CAP {user.nick} ACK :{args[1]}"

            for capability in capabilities:
                user.cap_list.add(capability)

        user.send_que.put((message, "mantatail"))
        return

    if low_cap_command == "end":
        user.capneg_in_progress = False
        return


def handle_join(state: server.State, user: server.UserConnection, args: List[str]) -> None:
    """
    Command format: "JOIN #foo"

    If the channel already exists, the user is added to the channel.
    If the channel does not exist, the channel is created.

    Finally, sends a message to all users on the channel, notifying them that
    User has joined the channel.
    """

    if not args:
        errors.not_enough_params(user, "JOIN")
        return

    channel_regex = r"#[^ \x07,]{1,49}"  # TODO: Make more restrictive (currently valid: ###, #ö?!~ etc)
    channel_name = args[0]
    lower_channel_name = channel_name.lower()

    if not re.match(channel_regex, lower_channel_name):
        errors.no_such_channel(user, channel_name)
    else:
        if lower_channel_name not in state.channels.keys():
            state.channels[lower_channel_name] = server.Channel(channel_name, user)

        channel = state.find_channel(channel_name)

        assert channel

        is_banned = channel.check_if_banned(user.get_user_mask())

        if is_banned:
            errors.banned_from_chan(user, channel)
            return

        if user not in channel.users:
            channel_users_str = ""
            for usr in channel.users:
                channel_users_str += f" {usr.get_prefix(channel)}{usr.nick}"

            channel.users.add(user)

            join_msg = f"JOIN {channel_name}"
            channel.queue_message_to_chan_users(join_msg, user)

            if channel.topic:
                channel.send_topic_to_user(user)

            message = f"353 {user.nick} = {channel_name} :{user.get_prefix(channel)}{user.nick}{channel_users_str}"
            user.send_que.put((message, "mantatail"))

            message = f"366 {user.nick} {channel_name} :End of /NAMES list."
            user.send_que.put((message, "mantatail"))

            if user.away:
                away_notify_msg = f"AWAY :{user.away}"
                for usr in channel.users:
                    if "away-notify" in usr.cap_list:
                        usr.send_que.put((away_notify_msg, user.get_user_mask()))

        # TODO: Forward to another channel (irc num 470) ex. #homebrew -> ##homebrew


def handle_part(state: server.State, user: server.UserConnection, args: List[str]) -> None:
    """
    Command format: "PART #foo"

    Removes user from a channel.

    Thereafter, sends a message to all users on the channel, notifying them that
    User has left the channel.
    """
    if not args:
        errors.not_enough_params(user, "PART")
        return

    channel_name = args[0]

    channel = state.find_channel(channel_name)

    if not channel:
        errors.no_such_channel(user, channel_name)
        return

    if user not in channel.users:
        errors.not_on_channel(user, channel_name)
    else:
        channel.operators.discard(user)

        part_message = f"PART {channel_name}"
        channel.queue_message_to_chan_users(part_message, user)

        channel.users.discard(user)
        if len(channel.users) == 0:
            state.delete_channel(channel_name)


def handle_mode(state: server.State, user: server.UserConnection, args: List[str]) -> None:
    """
    Command format: "MODE #channel/user.nick +/-flag <args>"

    Sets a user/channel mode.

    Ex:
        - User mode "+i" makes user invisible
        - Channel mode "+i" makes channel invite-only.
        (Note: "+i" is not yet supported by Mantatail)
    """
    if not args:
        errors.not_enough_params(user, "MODE")
        return

    if args[0].startswith("#"):
        process_channel_modes(state, user, args)
    else:
        target_usr = state.find_user(args[0])
        if not target_usr:
            errors.no_such_channel(user, args[0])
            return
        else:
            if user != target_usr:
                # TODO: The actual IRC error for this should be "502 Can't change mode for other users"
                # This will be implemented when MODE becomes more widely supported.
                # Currently not sure which modes 502 applies to.
                errors.no_such_channel(user, args[0])
                return
        process_user_modes()


def handle_nick(state: server.State, user: server.UserConnection, args: List[str]) -> None:
    """
    Sets a user's nickname if they don't already have one.
    Changes the user's nickname if they already have one.
    """
    nick_regex = r"[a-zA-Z|\\_\[\]{}^`-][a-zA-Z0-9|\\_\[\]{}^`-]{,15}"

    if not args:
        errors.no_nickname_given(user)
        return

    new_nick = args[0]
    if not re.fullmatch(nick_regex, new_nick):
        errors.erroneus_nickname(user, new_nick)
        return

    existing_user = state.find_user(new_nick)
    if existing_user is not None and existing_user != user:
        errors.nick_in_use(user, new_nick)
    else:
        if user.nick == "*":
            user.nick = new_nick
            state.connected_users[user.nick.lower()] = user
        else:
            if new_nick == user.nick:
                return
            # Avoids sending NICK message to users several times if user shares more than one channel with them.
            receivers = user.get_users_sharing_channel()
            message = f"NICK :{new_nick}"

            for receiver in receivers:
                receiver.send_que.put((message, user.get_user_mask()))

            # User doesn't get NICK message if they change their nicks before sending USER command
            if user.user_message:
                user.send_que.put((message, user.get_user_mask()))

            # Not using state.delete_user() as that will delete the user from all channels as well.
            del state.connected_users[user.nick.lower()]

            user.nick = new_nick
            state.connected_users[user.nick.lower()] = user


def handle_away(state: server.State, user: server.UserConnection, args: List[str]) -> None:
    """
    Command formats:
        Set away status: "AWAY :Away message"
        Remove away status: "AWAY"

    Sets/Removes the Away status of a user. If somebody sends a PRIVMSG to a user who is Away,
    they will receive a reply with the user's away message.
    """

    receivers = user.get_users_sharing_channel()

    if not args:
        away_parameter = ""
    else:
        away_parameter = args[0]

    # args[0] == "" happens when user sends "AWAY :", which indicates they are no longer away.
    if not away_parameter:
        msg_to_self = f"305 {user.nick} :You are no longer marked as being away"
        user.away = None
    else:
        msg_to_self = f"306 {user.nick} :You have been marked as being away"
        user.away = args[0]

    user.send_que.put((msg_to_self, "mantatail"))
    away_notify_msg = f"AWAY :{away_parameter}"

    for receiver in receivers:
        if "away-notify" in receiver.cap_list:
            receiver.send_que.put((away_notify_msg, user.get_user_mask()))


def handle_topic(state: server.State, user: server.UserConnection, args: List[str]) -> None:
    """
    Command formats:
        Set new topic: "TOPIC #foo :New Topic"
        Clear topic: "TOPIC #foo :"
        Get topic: "TOPIC #foo"

    Depending on command and operator status, either sends a channel's topic to user, sets a new topic,
    or clears the current topic.
    """
    if not args:
        errors.not_enough_params(user, "TOPIC")
        return

    channel = state.find_channel(args[0])

    if not channel:
        errors.no_such_channel(user, args[0])
        return

    if len(args) == 1:
        channel.send_topic_to_user(user)
    else:
        if "t" in channel.modes and user not in channel.operators:
            errors.no_operator_privileges(user, channel)
        else:
            channel.set_topic(user, args[1])

            if not args[1]:
                topic_message = f"TOPIC {channel.name} :"
            else:
                topic_message = f"TOPIC {channel.name} :{args[1]}"

            channel.queue_message_to_chan_users(topic_message, user)


def handle_kick(state: server.State, user: server.UserConnection, args: List[str]) -> None:
    """
    Command format: "KICK #foo user_to_kick (:Reason for kicking)"

    Kicks a user from a channel. The kicker must be an operator on that channel.

    Notifies the kicked user that they have been kicked and the reason for it.
    Thereafter, sends a message to all users on the channel, notifying them
    that an operator has kicked a user.
    """
    if not args or len(args) == 1:
        errors.not_enough_params(user, "KICK")
        return

    channel = state.find_channel(args[0])
    if not channel:
        errors.no_such_channel(user, args[0])
        return

    target_usr = state.find_user(args[1])
    if not target_usr:
        errors.no_such_nick_channel(user, args[1])
        return

    if user not in channel.operators:
        errors.no_operator_privileges(user, channel)
        return

    if target_usr not in channel.users:
        errors.user_not_in_channel(user, target_usr, channel)
        return

    if len(args) == 2:
        kick_message = f"KICK {channel.name} {target_usr.nick} :{target_usr.nick}"
    elif len(args) >= 3:
        reason = args[2]
        kick_message = f"KICK {channel.name} {target_usr.nick} :{reason}"

    channel.queue_message_to_chan_users(kick_message, user)
    channel.users.discard(target_usr)
    channel.operators.discard(target_usr)

    if len(channel.users) == 0:
        state.delete_channel(channel.name)


def handle_quit(state: server.State, user: server.UserConnection, args: List[str]) -> None:
    """
    Command format: "QUIT"

    Disconnects a user from the server by putting tuple (None, disconnect_reason: str) to their send queue.
    """
    if args:
        disconnect_reason = args[0]
    else:
        disconnect_reason = "Client quit"

    user.send_que.put((None, disconnect_reason))


def handle_privmsg(state: server.State, user: server.UserConnection, args: List[str]) -> None:
    """
    Command format: "PRIVMSG #channel/user.nick :This is a message"

    Depending on the command, sends a message to all users on a channel or a private message to a user.
    """
    if not args:
        errors.no_recipient(user, "PRIVMSG")
        return
    elif len(args) == 1:
        errors.no_text_to_send(user)
        return

    (receiver, privmsg) = args[0], args[1]

    if receiver.startswith("#"):

        channel = state.find_channel(receiver)
        if not channel:
            errors.no_such_channel(user, receiver)
            return
    else:
        privmsg_to_user(state, user, receiver, privmsg)
        return

    # USER MASK:  Bob!BobUsr@127.0.0.1
    # BAN LIST:  ['Bob!*@*']

    is_banned = channel.check_if_banned(user.get_user_mask())

    if user not in channel.users:
        errors.not_on_channel(user, receiver)
    elif is_banned:
        errors.cannot_send_to_channel(user, channel.name)
    else:
        privmsg_message = f"PRIVMSG {receiver} :{privmsg}"
        channel.queue_message_to_chan_users(privmsg_message, user, send_to_self=False)


def handle_who(state: server.State, user: server.UserConnection, args: List[str]) -> None:
    # TODO: Implement error 263 (WHO sent too many times)
    if not args:
        errors.not_enough_params(user, "WHO")
        return

    if args[0].startswith("#"):
        channel = state.find_channel(args[0])

        if channel:
            for who_usr in channel.users:
                if not who_usr.away:
                    away_status = "H"
                else:
                    away_status = "G"

                # ":0" refers to "hopcount", which is not supported by Mantatail.
                # "Hopcount is the number of intermediate servers between the client issuing the WHO command
                # and the client Nickname, it might be unreliable so clients SHOULD ignore it.""
                who_message = f"352 {user.nick} {channel.name} {who_usr.user_name} {who_usr.host} Mantatail {who_usr.nick} {away_status}{who_usr.get_prefix(channel)} :0 {who_usr.real_name}"

                if user not in channel.users:
                    if "i" not in who_usr.modes:
                        user.send_que.put((who_message, "mantatail"))
                else:
                    user.send_que.put((who_message, "mantatail"))

    else:
        target_usr = state.find_user(args[0])

        if target_usr:
            if not target_usr.away:
                away_status = "H"
            else:
                away_status = "G"

            who_message = f"352 {user.nick} * {target_usr.user_name} {target_usr.host} Mantatail {target_usr.nick} {away_status} :0 {target_usr.real_name}"
            user.send_que.put((who_message, "mantatail"))

    end_of_who_message = f"315 {user.nick} {args[0]} :End of /WHO list."
    user.send_que.put((end_of_who_message, "mantatail"))


<<<<<<< HEAD
def handle_whois(state: server.State, user: server.UserConnection, args: List[str]) -> None:
    if not args:
        errors.not_enough_params(user, "WHOIS")
        return

    param_1_user = state.find_user(args[0])

    if len(args) == 1:
        if not param_1_user:
            errors.no_such_nick_channel(user, args[0])
        else:
            whois_reply(user, param_1_user)

    elif len(args) >= 2:
        param_2_user = state.find_user(args[1])

        if not param_1_user and args[0] != "mantatail":
            errors.no_such_server(user, args[0])
        elif not param_2_user:
            errors.no_such_nick_channel(user, args[1])

        else:
            whois_reply(user, param_2_user)
=======
def handle_ping(state: server.State, user: server.UserConnection, args: List[str]) -> None:
    """
    Handles a PING message sent from a client to the server.

    Ex.
        PING :This_is_a_parameter
        :mantatail PONG mantatail :This_is_a_parameter
    """
    if args:
        user.send_que.put((f"PONG mantatail :{args[0]}", "mantatail"))
    else:
        errors.not_enough_params(user, "PING")
>>>>>>> 2c8ac9fd


def handle_pong(state: server.State, user: server.UserConnection, args: List[str]) -> None:
    """
    Handles client's PONG response to a PING message sent from the server.

    The PONG message notifies the server that the client still has an open connection to it.

    The parameter sent in the PONG message must correspond to the parameter in the PING message.
    Ex.
        PING :This_is_a_parameter
        PONG :This_is_a_parameter
    """
    if args and args[0] == "mantatail":
        user.pong_received = True
    else:
        errors.no_origin(user)


# Private functions
def privmsg_to_user(state: server.State, sender: server.UserConnection, receiver: str, privmsg: str) -> None:
    receiver_usr = state.find_user(receiver)
    if not receiver_usr:
        errors.no_such_nick_channel(sender, receiver)
        return

    message = f"PRIVMSG {receiver_usr.nick} :{privmsg}"
    receiver_usr.send_que.put((message, sender.get_user_mask()))

    if receiver_usr.away:
        away_message = f"301 {sender.nick} {receiver_usr.nick} :{receiver_usr.away}"
        sender.send_que.put((away_message, "mantatail"))


def whois_reply(user: server.UserConnection, whois_user: server.UserConnection) -> None:
    whoisuser_message = (
        f"311 {user.nick} {whois_user.nick} {whois_user.user_name} {whois_user.host} * :{whois_user.real_name}"
    )

    endofwhois_message = f"318 {user.nick} {whois_user.nick} :End of /WHOIS list."

    user.send_que.put((whoisuser_message, "mantatail"))
    user.send_que.put((endofwhois_message, "mantatail"))


def rpl_welcome(user: server.UserConnection) -> None:
    welcome_msg = f"001 {user.nick} :Welcome to Mantatail {user.get_user_mask()}"
    user.send_que.put((welcome_msg, "mantatail"))


def rpl_yourhost(user: server.UserConnection, state: server.State) -> None:
    yourhost_msg = f"002 {user.nick} :Your host is Mantatail[{socket.gethostname()}/{state.port}], running version {server.MANTATAIL_VERSION}"
    user.send_que.put((yourhost_msg, "mantatail"))


def rpl_created(user: server.UserConnection) -> None:
    created_msg = f"003 {user.nick} :This server was created {server.SERVER_STARTED} CET"
    user.send_que.put((created_msg, "mantatail"))


def rpl_myinfo(user: server.UserConnection, state: server.State) -> None:
    all_supported_modes_joined = "".join(
        [mode for key in state.supported_modes.keys() for mode in state.supported_modes[key]]
    )
    myinfo_msg = f"004 {user.nick} Mantatail {server.MANTATAIL_VERSION} {all_supported_modes_joined}"
    user.send_que.put((myinfo_msg, "mantatail"))


def rpl_isupport(user: server.UserConnection) -> None:
    isupport = []

    for key, value in server.ISUPPORT.items():
        isupport.append(f"{key}={value}")

    isupport_msg = f"005 {user.nick} {' '.join(isupport)} :are supported by this server"
    user.send_que.put((isupport_msg, "mantatail"))


def motd(motd_content: Optional[Dict[str, List[str]]], user: server.UserConnection) -> None:
    """
    Sends the server's Message of the Day to the user.

    This is sent to a user when they have registered a nick and a username on the server.
    """
    motd_start_and_end = {
        "start_msg": f"375 {user.nick} :- mantatail Message of the day - ",
        "end_msg": f"376 {user.nick} :End of /MOTD command",
    }

    user.send_que.put((motd_start_and_end["start_msg"], "mantatail"))

    if motd_content:
        motd = motd_content["motd"]
        for motd_line in motd:
            motd_message = f"372 {user.nick} :{motd_line.format(user_nick=user.nick)}"
            user.send_que.put((motd_message, "mantatail"))
    # If motd.json could not be found
    else:
        errors.no_motd(user)

    user.send_que.put((motd_start_and_end["end_msg"], "mantatail"))


def process_channel_modes(state: server.State, user: server.UserConnection, args: List[str]) -> None:
    """
    Given that the user has the required privileges, sets the requested channel mode.

    Ex. Make a channel invite-only, or set a channel operator.

    Finally sends a message to all users on the channel, notifying them about the new channel mode.
    """
    channel = state.find_channel(args[0])
    if not channel:
        errors.no_such_channel(user, args[0])
        return

    if len(args) == 1:
        if channel.modes:
            message = f'324 {user.nick} {channel.name} +{"".join(channel.modes)}'
        else:
            message = f"324 {user.nick} {channel.name}"
        user.send_que.put((message, "mantatail"))
    else:
        if args[1][0] not in ["+", "-"]:
            errors.unknown_mode(user, args[1][0])
            return

        supported_modes = [mode for modes in state.supported_modes.values() for mode in modes]

        for mode in args[1][1:]:
            if mode not in supported_modes or not re.fullmatch(r"[a-zA-Z]", mode):
                errors.unknown_mode(user, mode)
                return

        mode_command, flags = args[1][0], args[1][1:]
        parameters = iter(args[2:])
        for flag in flags:

            if flag == "b":
                current_param = next(parameters, None)

                process_mode_b(user, channel, mode_command, current_param)

            elif flag == "o":
                current_param = next(parameters, None)

                process_mode_o(state, user, channel, mode_command, current_param)

            elif flag == "t":
                process_mode_t(user, channel, mode_command)


def process_mode_b(
    user: server.UserConnection, channel: server.Channel, mode_command: str, ban_target: Optional[str]
) -> None:
    """Bans or unbans a user from a channel."""
    if not ban_target:
        if channel.ban_list:
            for ban_mask, banner in channel.ban_list.items():
                message = f"367 {user.nick} {channel.name} {ban_mask} {banner}"
                user.send_que.put((message, "mantatail"))

        message = f"368 {user.nick} {channel.name} :End of Channel Ban List"
        user.send_que.put((message, "mantatail"))
        return

    if user not in channel.operators:
        errors.no_operator_privileges(user, channel)
        return

    target_ban_mask = generate_ban_mask(ban_target)
    is_already_banned = channel.check_if_banned(target_ban_mask)
    mode_message = f"MODE {channel.name} {mode_command}b {target_ban_mask}"

    # Not sending message if "+b" and target usr is already banned (or vice versa)
    if mode_command == "+" and not is_already_banned:
        channel.queue_message_to_chan_users(mode_message, user)
        channel.ban_list[target_ban_mask] = user.get_user_mask()

    elif mode_command == "-" and is_already_banned:
        channel.queue_message_to_chan_users(mode_message, user)
        try:
            del channel.ban_list[target_ban_mask]
        except KeyError:
            pass


def process_mode_o(
    state: server.State,
    user: server.UserConnection,
    channel: server.Channel,
    mode_command: str,
    target_usr_nick: Optional[str],
) -> None:
    """Sets or removes channel operator"""
    if not target_usr_nick:
        errors.not_enough_params(user, "MODE")
        return

    target_usr = state.find_user(target_usr_nick)

    if not target_usr:
        errors.no_such_nick_channel(user, target_usr_nick)
        return
    if user not in channel.operators:
        errors.no_operator_privileges(user, channel)
        return
    if target_usr not in channel.users:
        errors.user_not_in_channel(user, target_usr, channel)
        return

    mode_message = f"MODE {channel.name} {mode_command}o {target_usr.nick}"

    if mode_command == "+" and target_usr not in channel.operators:
        channel.queue_message_to_chan_users(mode_message, user)
        channel.operators.add(target_usr)

    elif mode_command == "-" and target_usr in channel.operators:
        channel.queue_message_to_chan_users(mode_message, user)
        channel.operators.discard(target_usr)


def process_mode_t(user: server.UserConnection, channel: server.Channel, mode_command: str) -> None:
    if user not in channel.operators:
        errors.no_operator_privileges(user, channel)
        return

    mode_message = f"MODE {channel.name} {mode_command}t"

    if mode_command == "+" and "t" not in channel.modes:
        channel.queue_message_to_chan_users(mode_message, user)
        channel.modes.add("t")

    elif mode_command == "-" and "t" in channel.modes:
        channel.queue_message_to_chan_users(mode_message, user)
        channel.modes.discard("t")


# !Not implemented
def process_user_modes() -> None:
    # TODO: Make it possible to remove/add user mode +i
    pass


def generate_ban_mask(ban_target: str) -> str:
    """
    Generates a user mask based on the parameters given in a MODE +b command.
    Any part of the user mask not provided by the user is added as a wildcard ("*").

    >>> generate_ban_mask("Foo")
    'Foo!*@*'
    >>> generate_ban_mask("Foo!Bar")
    'Foo!Bar@*'
    >>> generate_ban_mask("Foo!Bar@Baz")
    'Foo!Bar@Baz'
    >>> generate_ban_mask("Bar@Baz")
    '*!Bar@Baz'
    >>> generate_ban_mask("@Baz")
    '*!*@Baz'
    """
    if "!" in ban_target and "@" in ban_target:
        ban_mask_regex = r"([^!]*)!(.*)@(.*)"
        ban_match = re.fullmatch(ban_mask_regex, ban_target)
        if not ban_match:
            # @ before ! (corner case)
            ban_mask_regex = r"(.*)@(.*)!(.*)"
            ban_match = re.fullmatch(ban_mask_regex, ban_target)

        assert ban_match is not None  # Keeps mypy silent
        nick, user, host = ban_match.groups()

    elif "!" in ban_target:
        nick, user = ban_target.split("!", 1)
        host = "*"

    elif "@" in ban_target:
        user, host = ban_target.split("@", 1)
        nick = "*"

    else:
        nick = ban_target
        user = "*"
        host = "*"

    if not nick:
        nick = "*"
    if not user:
        user = "*"
    if not host:
        host = "*"

    return f"{nick}!{user}@{host}"<|MERGE_RESOLUTION|>--- conflicted
+++ resolved
@@ -469,7 +469,6 @@
     user.send_que.put((end_of_who_message, "mantatail"))
 
 
-<<<<<<< HEAD
 def handle_whois(state: server.State, user: server.UserConnection, args: List[str]) -> None:
     if not args:
         errors.not_enough_params(user, "WHOIS")
@@ -493,7 +492,8 @@
 
         else:
             whois_reply(user, param_2_user)
-=======
+
+
 def handle_ping(state: server.State, user: server.UserConnection, args: List[str]) -> None:
     """
     Handles a PING message sent from a client to the server.
@@ -506,7 +506,6 @@
         user.send_que.put((f"PONG mantatail :{args[0]}", "mantatail"))
     else:
         errors.not_enough_params(user, "PING")
->>>>>>> 2c8ac9fd
 
 
 def handle_pong(state: server.State, user: server.UserConnection, args: List[str]) -> None:
