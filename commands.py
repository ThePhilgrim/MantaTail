"""
Contains handler functions that handle commands received from a client, as well as appropriate errors.

Each command can include:
    - Source: Optional note of where the message came from, starting with ':'.
        * This is usually the server name or the user mask
    - Command: The specific command this message represents.
    - Parameters: Optional data relevant to this specific command – a series of values
        separated by one or more spaces. Parameters have different meanings for every single message.

    Ex:
        :Alice!AliceUsr@127.0.0.1  PRIVMSG  #foo :This is a message.

        |_______ SOURCE ________| |COMMAND| |_____ PARAMETERS ______|


All public functions start with "handle_".

To read how handler functions are called: see mantatail.recv_loop() documentation.
"""
from __future__ import annotations
import re
import mantatail
import irc_responses

from typing import Optional, Dict, List, Tuple


### Handlers
def handle_join(state: mantatail.ServerState, user: mantatail.UserConnection, args: List[str]) -> None:
    """
    Command format: "JOIN #foo"

    If the channel already exists, the user is added to the channel.
    If the channel does not exist, the channel is created with the user as founder.

    Finally, sends a message to all users on the channel, notifying them that
    User has joined the channel.
    """
    if not args:
        error_not_enough_params(user, "JOIN")
        return

    channel_regex = r"#[^ \x07,]{1,49}"  # TODO: Make more restrictive (currently valid: ###, #ö?!~ etc)
    channel_name = args[0]
    lower_channel_name = channel_name.lower()

    if not re.match(channel_regex, lower_channel_name):
        error_no_such_channel(user, channel_name)
    else:
        if lower_channel_name not in state.channels.keys():
            state.channels[lower_channel_name] = mantatail.Channel(channel_name, user)

        channel = state.channels[lower_channel_name]

        if user not in channel.users:
            channel_users_str = ""
            for usr in channel.users:
                channel_users_str += f" {usr.get_nick_with_prefix(channel)}"

            channel.users.add(user)

            for usr in channel.users:
                message = f"JOIN {channel_name}"
                usr.send_que.put((message, user.get_user_mask()))

            # TODO: Implement topic functionality for existing channels & MODE for new ones

            message = f"353 {user.nick} = {channel_name} :{user.get_nick_with_prefix(channel)}{channel_users_str}"

            user.send_que.put((message, "mantatail"))

            message = f"366 {user.nick} {channel_name} :End of /NAMES list."
            user.send_que.put((message, "mantatail"))

        # TODO:
        #   * Send topic (332)
        #   * Optional/Later: (333) https://modern.ircdocs.horse/#rpltopicwhotime-333
        #   * Forward to another channel (irc num 470) ex. #homebrew -> ##homebrew


def handle_part(state: mantatail.ServerState, user: mantatail.UserConnection, args: List[str]) -> None:
    """
    Command format: "PART #foo"

    Removes user from a channel.

    Thereafter, sends a message to all users on the channel, notifying them that
    User has left the channel.
    """
    if not args:
        error_not_enough_params(user, "PART")
        return

    channel_name = args[0]

    try:
        channel = state.find_channel(channel_name)
    except KeyError:
        error_no_such_channel(user, channel_name)
        return

    if user not in channel.users:
        error_not_on_channel(user, channel_name)
    else:
        if channel.is_operator(user):
            channel.remove_operator(user)

        for usr in channel.users:
            message = f"PART {channel_name}"
            usr.send_que.put((message, user.get_user_mask()))

        channel.users.discard(user)
        if len(channel.users) == 0:
            state.delete_channel(channel_name)


def handle_mode(state: mantatail.ServerState, user: mantatail.UserConnection, args: List[str]) -> None:
    """
    Command format: "MODE #channel/user.nick +/-flag <args>"

    Sets a user/channel mode.

    Ex:
        - User mode "+i" makes user invisible
        - Channel mode "+i" makes channel invite-only.
        (Note: "+i" is not yet supported by Mantatail)
    """
    if not args:
        error_not_enough_params(user, "MODE")
        return

    if args[0].startswith("#"):
        process_channel_modes(state, user, args)
    else:
        process_user_modes()


def handle_kick(state: mantatail.ServerState, user: mantatail.UserConnection, args: List[str]) -> None:
    """
    Command format: "KICK #foo user_to_kick (:Reason for kicking)"

    Kicks a user from a channel. The kicker must be an operator on that channel.

    Notifies the kicked user that they have been kicked and the reason for it.
    Thereafter, sends a message to all users on the channel, notifying them
    that an operator has kicked a user.
    """
    if not args or len(args) == 1:
        error_not_enough_params(user, "KICK")
        return

    try:
        channel = state.find_channel(args[0])
    except KeyError:
        error_no_such_channel(user, args[0])
        return
    try:
        target_usr = state.find_user(args[1])
    except KeyError:
        error_no_such_nick_channel(user, args[1])
        return

    if not channel.is_operator(user):
        error_no_operator_privileges(user, channel)
        return

    if target_usr not in channel.users:
        error_user_not_in_channel(user, target_usr, channel)
        return

    if len(args) == 2:
        message = f"KICK {channel.name} {target_usr.nick} :{target_usr.nick}\r\n"
    elif len(args) >= 3:
        reason = args[2]
        message = f"KICK {channel.name} {target_usr.nick} :{reason}\r\n"

    channel.kick_user(user, target_usr, message)


def handle_quit(state: mantatail.ServerState, user: mantatail.UserConnection, args: List[str]) -> None:
    """
    Command format: "QUIT"

    Disconnects a user from the server by putting tuple (None, None) to their send queue.
    """
    # TODO "if args: set args to reason"
    user.send_que.put((None, None))


def handle_privmsg(state: mantatail.ServerState, user: mantatail.UserConnection, args: List[str]) -> None:
<<<<<<< HEAD
=======
    """
    Command format: "PRIVMSG #channel/user.nick :This is a message"

    Depending on the command, sends a message to all users on a channel or a private message to a user.
    """
>>>>>>> c673e4fd
    if not args:
        error_no_recipient(user, "PRIVMSG")
        return
    elif len(args) == 1:
        error_no_text_to_send(user)
        return

    (receiver, privmsg) = args[0], args[1]

    if receiver.startswith("#"):
        try:
            channel = state.find_channel(receiver)
        except KeyError:
            error_no_such_nick_channel(user, receiver)
            return
    else:
        privmsg_to_user(state, user, receiver, privmsg)
        return

    if user not in channel.users:
        error_not_on_channel(user, receiver)
    else:
        for usr in channel.users:
            if usr.nick != user.nick:
                message = f"PRIVMSG {receiver} :{privmsg}"
                usr.send_que.put((message, user.get_user_mask()))


def handle_pong(state: mantatail.ServerState, user: mantatail.UserConnection, args: List[str]) -> None:
    """
    Handles client's PONG response to a PING message sent from the server.

    The PONG message notifies the server that the client still has an open connection to it.

    The parameter sent in the PONG message must correspond to the parameter in the PING message.
    Ex.
        PING :This_is_a_parameter
        PONG :This_is_a_parameter
    """
    if args and args[0] == "mantatail":
        user.pong_received = True
    else:
        error_no_origin(user)


# Private functions
def privmsg_to_user(
    state: mantatail.ServerState, sender: mantatail.UserConnection, receiver: str, privmsg: str
) -> None:
    receiver_usr = state.find_user(receiver)
    if not receiver_usr:
        error_no_such_nick_channel(sender, receiver)
    else:
        message = f"PRIVMSG {receiver_usr.nick} :{privmsg}"
        receiver_usr.send_que.put((message, sender.get_user_mask()))


def motd(motd_content: Optional[Dict[str, List[str]]], user: mantatail.UserConnection) -> None:
    """
    Sends the server's Message of the Day to the user.

    This is sent to a user when they have registered a nick and a username on the server.
    """
    (start_num, start_info) = irc_responses.RPL_MOTDSTART
    motd_num = irc_responses.RPL_MOTD
    (end_num, end_info) = irc_responses.RPL_ENDOFMOTD

    motd_start_and_end = {
        "start_msg": f"{start_num} {user.nick} :- mantatail {start_info}",
        "end_msg": f"{end_num} {user.nick} {end_info}",
    }

    user.send_que.put((motd_start_and_end["start_msg"], "mantatail"))

    if motd_content:
        motd = motd_content["motd"]
        for motd_line in motd:
            motd_message = f"{motd_num} {user.nick} :{motd_line.format(user_nick=user.nick)}"
            user.send_que.put((motd_message, "mantatail"))
    # If motd.json could not be found
    else:
        error_no_motd(user)

    user.send_que.put((motd_start_and_end["end_msg"], "mantatail"))


def process_channel_modes(state: mantatail.ServerState, user: mantatail.UserConnection, args: List[str]) -> None:
    """
    Given that the user has the required privileges, sets the requested channel mode.

    Ex. Make a channel invite-only, or set a channel operator.

    Finally sends a message to all users on the channel, notifying them about the new channel mode.
    """
    if args[1][0] not in ["+", "-"]:
        error_unknown_mode(user, args[1][0])
        return
    supported_modes = ["o"]
    for mode in args[1][1:]:
        if mode not in supported_modes:
            error_unknown_mode(user, mode)
            return

    try:
        channel = state.find_channel(args[0])
    except KeyError:
        error_no_such_channel(user, args[0])
        return

    if len(args) == 1:
        message = f'{irc_responses.RPL_CHANNELMODEIS} {channel.name} {" ".join(channel.modes)}'
        user.send_que.put((message, "mantatail"))
    elif len(args) == 2:
        error_not_enough_params(user, "MODE")
    else:
        mode_command, flags = args[1][0], args[1][1:]
        try:
            target_usr = state.find_user(args[2])
        except KeyError:
            error_no_such_nick_channel(user, args[2])
            return

        for flag in flags:
            if flag == "o":
                if not channel.is_operator(user):
                    error_no_operator_privileges(user, channel)
                    return
                elif target_usr not in channel.users:
                    error_user_not_in_channel(user, target_usr, channel)
                    return

                if mode_command == "+":
                    channel.set_operator(target_usr)
                elif mode_command[0] == "-":
                    channel.remove_operator(target_usr)

                message = f"MODE {channel.name} {mode_command}o {target_usr.nick}"
                for usr in channel.users:
                    usr.send_que.put((message, "mantatail"))


# !Not implemented
def process_user_modes() -> None:
    pass


def parse_received_args(msg: str) -> Tuple[str, List[str]]:
    """
    Parses the user command by separating the command (e.g "join", "privmsg", etc.) from the
    arguments.

    If a parameter contains spaces, it must start with ':' to be interpreted as one parameter.
    If the parameter does not start with ':', it will be cut off at the first space.

    Ex:
        - "PRIVMSG #foo :This is a message\r\n" will send "This is a message"
        - "PRIVMSG #foo This is a message\r\n" will send "This"
    """
    split_msg = msg.split(" ")

    for num, arg in enumerate(split_msg):
        if arg.startswith(":"):
            parsed_msg = split_msg[:num]
            parsed_msg.append(" ".join(split_msg[num:]).lstrip(":"))
            command = parsed_msg[0]
            return command, parsed_msg[1:]

    command = split_msg[0]
    return command, split_msg[1:]


### Error Messages
def error_unknown_command(user: mantatail.UserConnection, command: str) -> None:
    """Sent when server does not recognize a command user sent to server."""
    (unknown_cmd_num, unknown_cmd_info) = irc_responses.ERR_UNKNOWNCOMMAND

    message = f"{unknown_cmd_num} {command} {unknown_cmd_info}"
    user.send_que.put((message, "mantatail"))


def error_not_registered(user: mantatail.UserConnection) -> None:
    """
    Sent when a user sends a command before registering to the server.
    Registering is done with commands NICK & USER.
    """
    (not_registered_num, not_registered_info) = irc_responses.ERR_NOTREGISTERED

    message = f":mantatail {not_registered_num} * {not_registered_info}"
    user.send_que.put((message, "mantatail"))


def error_no_motd(user: mantatail.UserConnection) -> None:
    """Sent when server cannot find the Message of the Day."""
    (no_motd_num, no_motd_info) = irc_responses.ERR_NOMOTD

    message = f"{no_motd_num} {no_motd_info}"
    user.send_que.put((message, "mantatail"))


def error_nick_in_use(user: mantatail.UserConnection, nick: str) -> None:
    """Sent when a Nick that a user tries to establish is already in use."""
    (nick_in_use_num, nick_in_use_info) = irc_responses.ERR_NICKNAMEINUSE

    message = f"{nick_in_use_num} {nick} {nick_in_use_info}"
    user.send_que.put((message, "mantatail"))


def error_no_such_nick_channel(user: mantatail.UserConnection, channel_or_nick: str) -> None:
    """Sent when a user provides a non-existing user or channel as an argument in a command."""
    (no_nick_num, no_nick_info) = irc_responses.ERR_NOSUCHNICK

    message = f"{no_nick_num} {channel_or_nick} {no_nick_info}"
    user.send_que.put((message, "mantatail"))


def error_not_on_channel(user: mantatail.UserConnection, channel_name: str) -> None:
    """Sent when a user tries to send a message to, or part from a channel that they are not connected to."""
    (not_on_channel_num, not_on_channel_info) = irc_responses.ERR_NOTONCHANNEL

    message = f"{not_on_channel_num} {channel_name} {not_on_channel_info}"
    user.send_que.put((message, "mantatail"))


def error_user_not_in_channel(
    user: mantatail.UserConnection, target_usr: mantatail.UserConnection, channel: mantatail.Channel
) -> None:
    """
    Sent when a user sends a channel-specific command with a user as an argument,
    and this user is connected to the server but has not joined the channel.
    """
    (not_in_chan_num, not_in_chan_info) = irc_responses.ERR_USERNOTINCHANNEL
    message = f"{not_in_chan_num} {target_usr.nick} {channel.name} {not_in_chan_info}"
    user.send_que.put((message, "mantatail"))


def error_cannot_send_to_channel(user: mantatail.UserConnection, channel_name: str) -> None:
    """
    Sent when privmsg/notice cannot be sent to channel.

    This is generally sent in response to channel modes, such as a channel being moderated
    and the client not having permission to speak on the channel, or not being joined to
    a channel with the no external messages mode set.
    """
    (cant_send_num, cant_send_info) = irc_responses.ERR_CANNOTSENDTOCHAN

    message = f"{cant_send_num} {channel_name} {cant_send_info}"
    user.send_que.put((message, "mantatail"))


def error_no_such_channel(user: mantatail.UserConnection, channel_name: str) -> None:
    """Sent when a user provides a non-existing channel as an argument in a command."""
    (no_channel_num, no_channel_info) = irc_responses.ERR_NOSUCHCHANNEL
    message = f"{no_channel_num} {channel_name} {no_channel_info}"
    user.send_que.put((message, "mantatail"))


def error_no_operator_privileges(user: mantatail.UserConnection, channel: mantatail.Channel) -> None:
    """
    Sent when a user is trying to perform an action reserved to channel operators,
    but is not an operator on that channel.
    """
    (not_operator_num, not_operator_info) = irc_responses.ERR_CHANOPRIVSNEEDED
    message = f"{not_operator_num} {channel.name} {not_operator_info}"
    user.send_que.put((message, "mantatail"))


def error_no_recipient(user: mantatail.UserConnection, command: str) -> None:
    """Sent when a user sends a PRIVMSG but without providing a recipient."""
    (no_recipient_num, no_recipient_info) = irc_responses.ERR_NORECIPIENT

    message = f"{no_recipient_num} {no_recipient_info} ({command.upper()})"
    user.send_que.put((message, "mantatail"))


def error_no_text_to_send(user: mantatail.UserConnection) -> None:
    """
    Sent when a user tries to send a PRIVMSG but without providing any message to send.
    Ex. "PRIVMSG #foo"
    """
    (no_text_num, no_text_info) = irc_responses.ERR_NOTEXTTOSEND

    message = f"{no_text_num} {no_text_info}"
    user.send_que.put((message, "mantatail"))


def error_unknown_mode(user: mantatail.UserConnection, unknown_command: str) -> None:
    """Sent when a user tries to set a channel/user mode that the server does not recognize."""
    (unknown_mode_num, unknown_mode_info) = irc_responses.ERR_UNKNOWNMODE
    message = f"{unknown_mode_num} {unknown_command} {unknown_mode_info}"
    user.send_que.put((message, "mantatail"))


def error_no_origin(user: mantatail.UserConnection) -> None:
    """
    Sent when the argument of a PONG message sent as a response to the server's
    PING message does not correspond to the argument sent in the PING message.
    """
    (no_origin_num, no_origin_info) = irc_responses.ERR_NOORIGIN

    message = f"{no_origin_num} {no_origin_info}"
    user.send_que.put((message, "mantatail"))


def error_not_enough_params(user: mantatail.UserConnection, command: str) -> None:
    """Sent when a user sends a command to the server that does not contain all required arguments."""
    (not_enough_params_num, not_enough_params_info) = irc_responses.ERR_NEEDMOREPARAMS
    message = f"{not_enough_params_num} {command} {not_enough_params_info}"
    user.send_que.put((message, "mantatail"))<|MERGE_RESOLUTION|>--- conflicted
+++ resolved
@@ -189,14 +189,11 @@
 
 
 def handle_privmsg(state: mantatail.ServerState, user: mantatail.UserConnection, args: List[str]) -> None:
-<<<<<<< HEAD
-=======
     """
     Command format: "PRIVMSG #channel/user.nick :This is a message"
 
     Depending on the command, sends a message to all users on a channel or a private message to a user.
     """
->>>>>>> c673e4fd
     if not args:
         error_no_recipient(user, "PRIVMSG")
         return
