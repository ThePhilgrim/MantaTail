"""
Contains handler functions that handle commands received from a client, as well as appropriate errors.

Each command can include:
    - Source: Optional note of where the message came from, starting with ':'.
        * This is usually the server name or the user mask
    - Command: The specific command this message represents.
    - Parameters: Optional data relevant to this specific command – a series of values
        separated by one or more spaces. Parameters have different meanings for every single message.

    Ex:
        :Alice!AliceUsr@127.0.0.1  PRIVMSG  #foo :This is a message.

        |_______ SOURCE ________| |COMMAND| |_____ PARAMETERS ______|


All public functions start with "handle_".

To read how handler functions are called: see mantatail.recv_loop() documentation.
"""
from __future__ import annotations
import re
import mantatail
import irc_responses

from typing import Optional, Dict, List, Tuple


### Handlers
def handle_join(state: mantatail.ServerState, user: mantatail.UserConnection, args: List[str]) -> None:
    """
    Command format: "JOIN #foo"

    If the channel already exists, the user is added to the channel.
    If the channel does not exist, the channel is created.

    Finally, sends a message to all users on the channel, notifying them that
    User has joined the channel.
    """

    if not args:
        error_not_enough_params(user, "JOIN")
        return

    channel_regex = r"#[^ \x07,]{1,49}"  # TODO: Make more restrictive (currently valid: ###, #ö?!~ etc)
    channel_name = args[0]
    lower_channel_name = channel_name.lower()

    if not re.match(channel_regex, lower_channel_name):
        error_no_such_channel(user, channel_name)
    else:
        if lower_channel_name not in state.channels.keys():
            state.channels[lower_channel_name] = mantatail.Channel(channel_name, user)

        channel = state.find_channel(channel_name)

        assert channel

        if user in channel.ban_list:
            error_banned_from_chan(user, channel)
            return

        if user not in channel.users:
            channel_users_str = ""
            for usr in channel.users:
                channel_users_str += f" {usr.get_nick_with_prefix(channel)}"

            channel.users.add(user)

            join_msg = f"JOIN {channel_name}"
            channel.queue_message_to_chan_users(join_msg, user)

            if channel.topic:
                channel.send_topic_to_user(user)

            message = f"353 {user.nick} = {channel_name} :{user.get_nick_with_prefix(channel)}{channel_users_str}"
            user.send_que.put((message, "mantatail"))

            message = f"366 {user.nick} {channel_name} :End of /NAMES list."
            user.send_que.put((message, "mantatail"))

        # TODO:
        #   * Send topic (332)
        #   * Optional/Later: (333) https://modern.ircdocs.horse/#rpltopicwhotime-333
        #   * Forward to another channel (irc num 470) ex. #homebrew -> ##homebrew


def handle_part(state: mantatail.ServerState, user: mantatail.UserConnection, args: List[str]) -> None:
    """
    Command format: "PART #foo"

    Removes user from a channel.

    Thereafter, sends a message to all users on the channel, notifying them that
    User has left the channel.
    """
    if not args:
        error_not_enough_params(user, "PART")
        return

    channel_name = args[0]

    channel = state.find_channel(channel_name)

    if not channel:
        error_no_such_channel(user, channel_name)
        return

    if user not in channel.users:
        error_not_on_channel(user, channel_name)
    else:
        channel.operators.discard(user)

        part_message = f"PART {channel_name}"
        channel.queue_message_to_chan_users(part_message, user)

        channel.users.discard(user)
        if len(channel.users) == 0:
            state.delete_channel(channel_name)


def handle_mode(state: mantatail.ServerState, user: mantatail.UserConnection, args: List[str]) -> None:
    """
    Command format: "MODE #channel/user.nick +/-flag <args>"

    Sets a user/channel mode.

    Ex:
        - User mode "+i" makes user invisible
        - Channel mode "+i" makes channel invite-only.
        (Note: "+i" is not yet supported by Mantatail)
    """
    if not args:
        error_not_enough_params(user, "MODE")
        return

    if args[0].startswith("#"):
        process_channel_modes(state, user, args)
    else:
        target_usr = state.find_user(args[0])
        if not target_usr:
            error_no_such_channel(user, args[0])
            return
        else:
            if user != target_usr:
                # TODO: The actual IRC error for this should be "502 Can't change mode for other users"
                # This will be implemented when MODE becomes more widely supported.
                # Currently not sure which modes 502 applies to.
                error_no_such_channel(user, args[0])
                return
        process_user_modes()


def handle_nick(state: mantatail.ServerState, user: mantatail.UserConnection, args: List[str]) -> None:
    """
    Sets a user's nickname if they don't already have one.
    Changes the user's nickname if they already have one.
    """
    nick_regex = r"[a-zA-Z|\\_\[\]{}^`-][a-zA-Z0-9|\\_\[\]{}^`-]{,15}"

    if not args:
        error_no_nickname_given(user)
        return

    new_nick = args[0]
    if not re.fullmatch(nick_regex, new_nick):
        error_erroneus_nickname(user, new_nick)
        return
    elif new_nick in state.connected_users.keys():
        error_nick_in_use(user, new_nick)
    else:
        if user.nick == "*":
            user.nick = new_nick
            state.connected_users[user.nick.lower()] = user
        else:
            if new_nick == user.nick:
                return
            # Avoids sending NICK message to users several times if user shares more than one channel with them.
            receivers = user.get_users_sharing_channel()
            message = f"NICK :{new_nick}"

            for receiver in receivers:
                receiver.send_que.put((message, user.get_user_mask()))

            # User doesn't get NICK message if they change their nicks before sending USER command
            if user.user_message:
                user.send_que.put((message, user.get_user_mask()))

            # Not using state.delete_user() as that will delete the user from all channels as well.
            del state.connected_users[user.nick.lower()]

            user.nick = new_nick
            state.connected_users[user.nick.lower()] = user


def handle_away(state: mantatail.ServerState, user: mantatail.UserConnection, args: List[str]) -> None:
    """
    Command formats:
        Set away status "AWAY :Away message"
        Remove away status "AWAY"

    Sets/Removes the Away status of a user. If somebody sends a PRIVMSG to a user who is Away,
    they will receive a reply with the user's away message.
    """

    # args[0] == "" happens when user sends "AWAY :", which indicates they are no longer away.
    if not args or args[0] == "":
        (unaway_num, unaway_info) = irc_responses.RPL_UNAWAY
        unaway_message = f"{unaway_num} {user.nick} {unaway_info}"
        user.send_que.put((unaway_message, "mantatail"))
        user.away = None
    else:
        (nowaway_num, nowaway_info) = irc_responses.RPL_NOWAWAY
        nowaway_message = f"{nowaway_num} {user.nick} {nowaway_info}"
        user.send_que.put((nowaway_message, "mantatail"))
        user.away = args[0]


def handle_topic(state: mantatail.ServerState, user: mantatail.UserConnection, args: List[str]) -> None:
    """
    Command formats:
        Set new topic: "TOPIC #foo :New Topic"
        Clear topic: "TOPIC #foo :"
        Get topic: "TOPIC #foo"

    Depending on command and operator status, either sends a channel's topic to user, sets a new topic,
    or clears the current topic.
    """
    if not args:
        error_not_enough_params(user, "TOPIC")
        return

    channel = state.find_channel(args[0])

    if not channel:
        error_no_such_channel(user, args[0])
        return

    if len(args) == 1:
        channel.send_topic_to_user(user)
    else:
        if not user in channel.operators:
            error_no_operator_privileges(user, channel)
        else:
            channel.set_topic(user, args[1])

            if not args[1]:
                topic_message = f"TOPIC {channel.name} :"
            else:
                topic_message = f"TOPIC {channel.name} :{args[1]}"

            channel.queue_message_to_chan_users(topic_message, user)


def handle_kick(state: mantatail.ServerState, user: mantatail.UserConnection, args: List[str]) -> None:
    """
    Command format: "KICK #foo user_to_kick (:Reason for kicking)"

    Kicks a user from a channel. The kicker must be an operator on that channel.

    Notifies the kicked user that they have been kicked and the reason for it.
    Thereafter, sends a message to all users on the channel, notifying them
    that an operator has kicked a user.
    """
    if not args or len(args) == 1:
        error_not_enough_params(user, "KICK")
        return

    channel = state.find_channel(args[0])
    if not channel:
        error_no_such_channel(user, args[0])
        return

    target_usr = state.find_user(args[1])
    if not target_usr:
        error_no_such_nick_channel(user, args[1])
        return

    if user not in channel.operators:
        error_no_operator_privileges(user, channel)
        return

    if target_usr not in channel.users:
        error_user_not_in_channel(user, target_usr, channel)
        return

    if len(args) == 2:
        kick_message = f"KICK {channel.name} {target_usr.nick} :{target_usr.nick}"
    elif len(args) >= 3:
        reason = args[2]
        kick_message = f"KICK {channel.name} {target_usr.nick} :{reason}"

    channel.queue_message_to_chan_users(kick_message, user)
    channel.users.discard(target_usr)
    channel.operators.discard(target_usr)

    if len(channel.users) == 0:
        state.delete_channel(channel.name)


def handle_quit(state: mantatail.ServerState, user: mantatail.UserConnection, args: List[str]) -> None:
    """
    Command format: "QUIT"

    Disconnects a user from the server by putting tuple (None, disconnect_reason: str) to their send queue.
    """
    if args:
        disconnect_reason = args[0]
    else:
        disconnect_reason = "Client quit"

    user.send_que.put((None, disconnect_reason))


def handle_privmsg(state: mantatail.ServerState, user: mantatail.UserConnection, args: List[str]) -> None:
    """
    Command format: "PRIVMSG #channel/user.nick :This is a message"

    Depending on the command, sends a message to all users on a channel or a private message to a user.
    """

    # TODO: Check if user is in channel ban list

    if not args:
        error_no_recipient(user, "PRIVMSG")
        return
    elif len(args) == 1:
        error_no_text_to_send(user)
        return

    (receiver, privmsg) = args[0], args[1]

    if receiver.startswith("#"):

        channel = state.find_channel(receiver)
        if not channel:
            error_no_such_channel(user, receiver)
            return
    else:
        privmsg_to_user(state, user, receiver, privmsg)
        return

    if user not in channel.users:
        error_not_on_channel(user, receiver)
    else:
        privmsg_message = f"PRIVMSG {receiver} :{privmsg}"
        channel.queue_message_to_chan_users(privmsg_message, user, send_to_self=False)


def handle_pong(state: mantatail.ServerState, user: mantatail.UserConnection, args: List[str]) -> None:
    """
    Handles client's PONG response to a PING message sent from the server.

    The PONG message notifies the server that the client still has an open connection to it.

    The parameter sent in the PONG message must correspond to the parameter in the PING message.
    Ex.
        PING :This_is_a_parameter
        PONG :This_is_a_parameter
    """
    if args and args[0] == "mantatail":
        user.pong_received = True
    else:
        error_no_origin(user)


# Private functions
def privmsg_to_user(
    state: mantatail.ServerState, sender: mantatail.UserConnection, receiver: str, privmsg: str
) -> None:
    receiver_usr = state.find_user(receiver)
    if not receiver_usr:
        error_no_such_nick_channel(sender, receiver)
        return

    message = f"PRIVMSG {receiver_usr.nick} :{privmsg}"
    receiver_usr.send_que.put((message, sender.get_user_mask()))

    if receiver_usr.away:
        away_num = irc_responses.RPL_AWAY
        away_message = f"{away_num} {sender.nick} {receiver_usr.nick} :{receiver_usr.away}"
        sender.send_que.put((away_message, "mantatail"))


def motd(motd_content: Optional[Dict[str, List[str]]], user: mantatail.UserConnection) -> None:
    """
    Sends the server's Message of the Day to the user.

    This is sent to a user when they have registered a nick and a username on the server.
    """
    (start_num, start_info) = irc_responses.RPL_MOTDSTART
    motd_num = irc_responses.RPL_MOTD
    (end_num, end_info) = irc_responses.RPL_ENDOFMOTD

    motd_start_and_end = {
        "start_msg": f"{start_num} {user.nick} :- mantatail {start_info}",
        "end_msg": f"{end_num} {user.nick} {end_info}",
    }

    user.send_que.put((motd_start_and_end["start_msg"], "mantatail"))

    if motd_content:
        motd = motd_content["motd"]
        for motd_line in motd:
            motd_message = f"{motd_num} {user.nick} :{motd_line.format(user_nick=user.nick)}"
            user.send_que.put((motd_message, "mantatail"))
    # If motd.json could not be found
    else:
        error_no_motd(user)

    user.send_que.put((motd_start_and_end["end_msg"], "mantatail"))


def process_channel_modes(state: mantatail.ServerState, user: mantatail.UserConnection, args: List[str]) -> None:
    """
    Given that the user has the required privileges, sets the requested channel mode.

    Ex. Make a channel invite-only, or set a channel operator.

    Finally sends a message to all users on the channel, notifying them about the new channel mode.
    """
    channel = state.find_channel(args[0])
    if not channel:
        error_no_such_channel(user, args[0])
        return

    if len(args) == 1:
        if channel.modes:
            message = f'{irc_responses.RPL_CHANNELMODEIS} {user.nick} {channel.name} +{" ".join(channel.modes)}'
        else:
            message = f"{irc_responses.RPL_CHANNELMODEIS} {user.nick} {channel.name}"
        user.send_que.put((message, "mantatail"))
    else:
        if args[1][0] not in ["+", "-"]:
            error_unknown_mode(user, args[1][0])
            return

        valid_chanmodes = r"[a-zA-Z]"
        supported_modes = [chanmode for chanmodes in state.chanmodes.values() for chanmode in chanmodes]

        for mode in args[1][1:]:
            if mode not in supported_modes or not re.fullmatch(valid_chanmodes, mode):
                error_unknown_mode(user, mode)
                return

        mode_command, flags = args[1][0], args[1][1:]
        parameters = iter(args[2:])
        for flag in flags:

            if flag == "o":
<<<<<<< HEAD
                current_param = next(parameters, None)

                process_mode_o(state, user, channel, mode_command, current_param)

            elif flag == "b":
                current_param = next(parameters, None)

                process_mode_b(state, user, channel, mode_command, current_param)


def process_mode_b(
    state: mantatail.ServerState,
    user: mantatail.UserConnection,
    channel: mantatail.Channel,
    mode_command: str,
    target_usr_nick: Optional[str],
) -> None:
    if not target_usr_nick:
        # TODO: Send ban list to user (if not empty) in for loop (nick!*@*)
        # TODO: Send end of ban list
        print("SEND BAN LIST")
        return

    target_usr = state.find_user(target_usr_nick)

    if not target_usr:
        error_no_such_nick_channel(user, target_usr_nick)
        return
    if user not in channel.operators:
        error_no_operator_privileges(user, channel)
        return

    mode_message = f"MODE {channel.name} {mode_command}b {target_usr.nick}!*@*"

    # Not sending message if "+b" and target usr is already banned (or vice versa)
    if mode_command == "+" and target_usr not in channel.ban_list:
        channel.queue_message_to_chan_users(mode_message, user)
        channel.ban_list.add(target_usr)

    elif mode_command[0] == "-" and target_usr in channel.ban_list:
        channel.queue_message_to_chan_users(mode_message, user)
        channel.ban_list.discard(target_usr)
=======
                if user not in channel.operators:
                    error_no_operator_privileges(user, channel)
                    return
                elif target_usr not in channel.users:
                    error_user_not_in_channel(user, target_usr, channel)
                    return
>>>>>>> 63a1b301


def process_mode_o(
    state: mantatail.ServerState,
    user: mantatail.UserConnection,
    channel: mantatail.Channel,
    mode_command: str,
    target_usr_nick: Optional[str],
) -> None:
    """Sets or removes channel operator"""
    if not target_usr_nick:
        error_not_enough_params(user, "MODE")
        return

    target_usr = state.find_user(target_usr_nick)

    if not target_usr:
        error_no_such_nick_channel(user, target_usr_nick)
        return
    if user not in channel.operators:
        error_no_operator_privileges(user, channel)
        return
    if target_usr not in channel.users:
        error_user_not_in_channel(user, target_usr, channel)
        return

    if mode_command == "+":
        channel.operators.add(target_usr)
    elif mode_command[0] == "-":
        channel.operators.discard(target_usr)

    mode_message = f"MODE {channel.name} {mode_command}o {target_usr.nick}"
    channel.queue_message_to_chan_users(mode_message, user)


# !Not implemented
def process_user_modes() -> None:
    pass


def parse_received_args(msg: str) -> Tuple[str, List[str]]:
    """
    Parses the user command by separating the command (e.g "join", "privmsg", etc.) from the
    arguments.

    If a parameter contains spaces, it must start with ':' to be interpreted as one parameter.
    If the parameter does not start with ':', it will be cut off at the first space.

    Ex:
        - "PRIVMSG #foo :This is a message\r\n" will send "This is a message"
        - "PRIVMSG #foo This is a message\r\n" will send "This"
    """
    split_msg = msg.split(" ")

    for num, arg in enumerate(split_msg):
        if arg.startswith(":"):
            parsed_msg = split_msg[:num]
            parsed_msg.append(" ".join(split_msg[num:])[1:])
            command = parsed_msg[0]
            return command, parsed_msg[1:]

    command = split_msg[0]
    return command, split_msg[1:]


### Error Messages
def error_unknown_command(user: mantatail.UserConnection, command: str) -> None:
    """Sent when server does not recognize a command user sent to server."""
    (unknown_cmd_num, unknown_cmd_info) = irc_responses.ERR_UNKNOWNCOMMAND

    message = f"{unknown_cmd_num} {user.nick} {command} {unknown_cmd_info}"
    user.send_que.put((message, "mantatail"))


def error_not_registered(user: mantatail.UserConnection) -> None:
    """
    Sent when a user sends a command before registering to the server.
    Registering is done with commands NICK & USER.
    """
    (not_registered_num, not_registered_info) = irc_responses.ERR_NOTREGISTERED

    message = f"{not_registered_num} {user.nick} {not_registered_info}"
    user.send_que.put((message, "mantatail"))


def error_no_motd(user: mantatail.UserConnection) -> None:
    """Sent when server cannot find the Message of the Day."""
    (no_motd_num, no_motd_info) = irc_responses.ERR_NOMOTD

    message = f"{no_motd_num} {user.nick} {no_motd_info}"
    user.send_que.put((message, "mantatail"))


def error_erroneus_nickname(user: mantatail.UserConnection, new_nick: str) -> None:
    (err_nick_num, err_nick_info) = irc_responses.ERR_ERRONEUSNICKNAME

    message = f"{err_nick_num} {new_nick} {err_nick_info}"
    user.send_que.put((message, "mantatail"))


def error_nick_in_use(user: mantatail.UserConnection, nick: str) -> None:
    """Sent when a Nick that a user tries to establish is already in use."""
    (nick_in_use_num, nick_in_use_info) = irc_responses.ERR_NICKNAMEINUSE

    message = f"{nick_in_use_num} {user.nick} {nick} {nick_in_use_info}"
    user.send_que.put((message, "mantatail"))


def error_no_nickname_given(user: mantatail.UserConnection) -> None:
    (no_nick_given_num, no_nick_given_info) = irc_responses.ERR_NONICKNAMEGIVEN

    message = f"{no_nick_given_num} {no_nick_given_info}"
    user.send_que.put((message, "mantatail"))


def error_no_such_nick_channel(user: mantatail.UserConnection, channel_or_nick: str) -> None:
    """Sent when a user provides a non-existing user or channel as an argument in a command."""
    (no_nick_num, no_nick_info) = irc_responses.ERR_NOSUCHNICK

    message = f"{no_nick_num} {user.nick} {channel_or_nick} {no_nick_info}"
    user.send_que.put((message, "mantatail"))


def error_not_on_channel(user: mantatail.UserConnection, channel_name: str) -> None:
    """Sent when a user tries to send a message to, or part from a channel that they are not connected to."""
    (not_on_channel_num, not_on_channel_info) = irc_responses.ERR_NOTONCHANNEL

    message = f"{not_on_channel_num} {user.nick} {channel_name} {not_on_channel_info}"
    user.send_que.put((message, "mantatail"))


def error_user_not_in_channel(
    user: mantatail.UserConnection, target_usr: mantatail.UserConnection, channel: mantatail.Channel
) -> None:
    """
    Sent when a user sends a channel-specific command with a user as an argument,
    and this user is connected to the server but has not joined the channel.
    """
    (not_in_chan_num, not_in_chan_info) = irc_responses.ERR_USERNOTINCHANNEL
    message = f"{not_in_chan_num} {user.nick} {target_usr.nick} {channel.name} {not_in_chan_info}"
    user.send_que.put((message, "mantatail"))


def error_cannot_send_to_channel(user: mantatail.UserConnection, channel_name: str) -> None:
    """
    Sent when privmsg/notice cannot be sent to channel.

    This is generally sent in response to channel modes, such as a channel being moderated
    and the client not having permission to speak on the channel, or not being joined to
    a channel with the no external messages mode set.
    """
    (cant_send_num, cant_send_info) = irc_responses.ERR_CANNOTSENDTOCHAN

    message = f"{cant_send_num} {user.nick} {channel_name} {cant_send_info}"
    user.send_que.put((message, "mantatail"))


def error_banned_from_chan(user: mantatail.UserConnection, channel: mantatail.Channel) -> None:
    """Notifies the user trying to join a channel that they are banned from that channel."""
    (banned_num, banned_info) = irc_responses.ERR_BANNEDFROMCHAN
    message = f"{banned_num} {user.nick} {channel.name} {banned_info}"
    user.send_que.put((message, "mantatail"))


def error_no_such_channel(user: mantatail.UserConnection, channel_name: str) -> None:
    """Sent when a user provides a non-existing channel as an argument in a command."""
    (no_channel_num, no_channel_info) = irc_responses.ERR_NOSUCHCHANNEL
    message = f"{no_channel_num} {user.nick} {channel_name} {no_channel_info}"
    user.send_que.put((message, "mantatail"))


def error_no_operator_privileges(user: mantatail.UserConnection, channel: mantatail.Channel) -> None:
    """
    Sent when a user is trying to perform an action reserved to channel operators,
    but is not an operator on that channel.
    """
    (not_operator_num, not_operator_info) = irc_responses.ERR_CHANOPRIVSNEEDED
    message = f"{not_operator_num} {user.nick} {channel.name} {not_operator_info}"
    user.send_que.put((message, "mantatail"))


def error_no_recipient(user: mantatail.UserConnection, command: str) -> None:
    """Sent when a user sends a PRIVMSG but without providing a recipient."""
    (no_recipient_num, no_recipient_info) = irc_responses.ERR_NORECIPIENT

    message = f"{no_recipient_num} {user.nick} {no_recipient_info} ({command.upper()})"
    user.send_que.put((message, "mantatail"))


def error_no_text_to_send(user: mantatail.UserConnection) -> None:
    """
    Sent when a user tries to send a PRIVMSG but without providing any message to send.
    Ex. "PRIVMSG #foo"
    """
    (no_text_num, no_text_info) = irc_responses.ERR_NOTEXTTOSEND

    message = f"{no_text_num} {user.nick} {no_text_info}"
    user.send_que.put((message, "mantatail"))


def error_unknown_mode(user: mantatail.UserConnection, unknown_command: str) -> None:
    """Sent when a user tries to set a channel/user mode that the server does not recognize."""
    (unknown_mode_num, unknown_mode_info) = irc_responses.ERR_UNKNOWNMODE
    message = f"{unknown_mode_num} {user.nick} {unknown_command} {unknown_mode_info}"
    user.send_que.put((message, "mantatail"))


def error_no_origin(user: mantatail.UserConnection) -> None:
    """
    Sent when the argument of a PONG message sent as a response to the server's
    PING message does not correspond to the argument sent in the PING message.
    """
    (no_origin_num, no_origin_info) = irc_responses.ERR_NOORIGIN

    message = f"{no_origin_num} {user.nick} {no_origin_info}"
    user.send_que.put((message, "mantatail"))


def error_not_enough_params(user: mantatail.UserConnection, command: str) -> None:
    """Sent when a user sends a command to the server that does not contain all required arguments."""
    (not_enough_params_num, not_enough_params_info) = irc_responses.ERR_NEEDMOREPARAMS
    message = f"{not_enough_params_num} {user.nick} {command} {not_enough_params_info}"
    user.send_que.put((message, "mantatail"))<|MERGE_RESOLUTION|>--- conflicted
+++ resolved
@@ -448,7 +448,6 @@
         for flag in flags:
 
             if flag == "o":
-<<<<<<< HEAD
                 current_param = next(parameters, None)
 
                 process_mode_o(state, user, channel, mode_command, current_param)
@@ -491,14 +490,6 @@
     elif mode_command[0] == "-" and target_usr in channel.ban_list:
         channel.queue_message_to_chan_users(mode_message, user)
         channel.ban_list.discard(target_usr)
-=======
-                if user not in channel.operators:
-                    error_no_operator_privileges(user, channel)
-                    return
-                elif target_usr not in channel.users:
-                    error_user_not_in_channel(user, target_usr, channel)
-                    return
->>>>>>> 63a1b301
 
 
 def process_mode_o(
