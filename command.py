from __future__ import annotations
import re
import mantatail
import irc_responses

from typing import Optional, Dict, List


### Handlers
def handle_join(
    state: mantatail.ServerState, user: mantatail.UserConnection, channel_name: str
) -> None:
    channel_regex = (
        r"#[^ \x07,]{1,49}"  # TODO: Make more restrictive (currently valid: ###, #ö?!~ etc)
    )

    lower_channel_name = channel_name.lower()
    with state.lock:
        if not re.match(channel_regex, lower_channel_name):
            error_no_such_channel(user, channel_name)
        else:
            if lower_channel_name not in state.channels.keys():
                state.channels[lower_channel_name] = mantatail.Channel(channel_name, user.nick)

            lower_user_nick = user.nick.lower()

            if lower_user_nick not in state.channels[lower_channel_name].user_dict.keys():

                channel_user_keys = state.channels[lower_channel_name].user_dict.keys()
                channel_users = " ".join(
                    [
                        state.channels[lower_channel_name].user_dict[user_key].nick
                        for user_key in channel_user_keys
                    ]
                )

                state.channels[lower_channel_name].user_dict[lower_user_nick] = user

                for nick in channel_user_keys:
                    message = f"JOIN {channel_name}"
                    receiver = state.channels[lower_channel_name].user_dict[nick]
                    receiver.send_string_to_client(message, prefix=user.user_mask)

                # TODO: Implement topic functionality for existing channels & MODE for new ones

                message = f"353 {user.nick} = {channel_name} :{user.nick} {channel_users}"
                user.send_string_to_client(message)

                message = f"366 {user.nick} {channel_name} :End of /NAMES list."
                user.send_string_to_client(message)

        # TODO:
        #   * Send topic (332)
        #   * Optional/Later: (333) https://modern.ircdocs.horse/#rpltopicwhotime-333
        #   * Send Name list (353)
        #   * Send End of Name list (366)

        # TODO: Check for:
        #   * User invited to channel
        #   * Nick/user not matching bans
        #   * Eventual password matches
        #   * Not joined too many channels

        # TODO:
        #   * Forward to another channel (irc num 470) ex. #homebrew -> ##homebrew


def handle_part(
    state: mantatail.ServerState, user: mantatail.UserConnection, channel_name: str
) -> None:
    # TODO: Show part message to other users & Remove from user from channel user list.
    lower_channel_name = channel_name.lower()
    lower_user_nick = user.nick.lower()

    with state.lock:
        if lower_channel_name not in state.channels.keys():
            error_no_such_channel(user, channel_name)
        elif lower_user_nick not in state.channels[lower_channel_name].user_dict.keys():
            error_not_on_channel(user, channel_name)
        else:
            channel_users = state.channels[lower_channel_name].user_dict

            for nick in channel_users.keys():
                message = f"PART {channel_name}"
                receiver = channel_users[nick]
                receiver.send_string_to_client(message, prefix=user.user_mask)

            del channel_users[lower_user_nick]

            if len(state.channels[lower_channel_name].user_dict) == 0:
                del state.channels[lower_channel_name]


def handle_mode(server: mantatail.Server, user: mantatail.User, mode_args: str) -> None:
    args = mode_args.split(" ")

    if args[0].startswith("#") and args[1] == "+o":
        chan = server.channels[args[0].lower()]
        mode = args[1]
        if args[0].lower() not in server.channels.keys():
            error_no_such_channel(user, args[0])
        elif user.nick.lower() not in chan.user_dict.keys():
            error_not_on_channel(user, args[0])
        elif user.nick.lower() not in chan.operators:
            error_no_operator_privileges()
        else:
            chan.set_operator(args[2])
    else:
        command = f"{args[0]} {args[1]}"
        error_unknown_command(user, command)


# !Not implemented
def _handle_kick(message: str) -> None:
    pass


def handle_quit(state: mantatail.ServerState, user: mantatail.UserConnection, command: str) -> None:
    # TODO: Implement logic for different reasons & disconnects.
    reason = "(Remote host closed the connection)"
    message = f"QUIT :Quit: {reason}"

    receivers = set()
    with state.lock:
        receivers.add(user)
        for channel_name, channel in state.channels.items():
            if user.nick.lower() in channel.user_dict.keys():
                for nick, receiver in channel.user_dict.items():
                    receivers.add(receiver)
                del state.channels[channel_name].user_dict[user.nick.lower()]

        for receiver in receivers:
            receiver.send_string_to_client(message, prefix=user.user_mask)

        user.closed_connection = True
        user.socket.close()


def handle_privmsg(state: mantatail.ServerState, user: mantatail.UserConnection, msg: str) -> None:
    with state.lock:
        (receiver, colon_privmsg) = msg.split(" ", 1)

        assert colon_privmsg.startswith(":")

        lower_sender_nick = user.nick.lower()
        lower_channel_name = receiver.lower()

        if not receiver.startswith("#"):
            privmsg_to_user(receiver, colon_privmsg)
        elif lower_channel_name not in state.channels.keys():
            error_no_such_nick_channel(user, receiver)

        elif lower_sender_nick not in state.channels[lower_channel_name].user_dict.keys():
            error_cannot_send_to_channel(user, receiver)
        else:
            sender = state.channels[lower_channel_name].user_dict[lower_sender_nick]

            for user_nick, user in state.channels[lower_channel_name].user_dict.items():
                if user_nick != lower_sender_nick:
                    message = f"PRIVMSG {receiver} {colon_privmsg}"
                    user.send_string_to_client(message, prefix=sender.user_mask)


# Private functions

# !Not implemented
def privmsg_to_user(receiver: str, colon_privmsg: str) -> None:
    pass


def motd(motd_content: Optional[Dict[str, List[str]]], user: mantatail.UserConnection) -> None:
    (start_num, start_info) = irc_responses.RPL_MOTDSTART
    motd_num = irc_responses.RPL_MOTD
    (end_num, end_info) = irc_responses.RPL_ENDOFMOTD

    motd_start_and_end = {
        "start_msg": f"{start_num} {user.nick} :- mantatail {start_info}",
        "end_msg": f"{end_num} {user.nick} {end_info}",
    }

    user.send_string_to_client(motd_start_and_end["start_msg"])

    if motd_content:
        motd = motd_content["motd"]
        for motd_line in motd:
            motd_message = f"{motd_num} {user.nick} :{motd_line.format(user_nick=user.nick)}"
            user.send_string_to_client(motd_message)
    # If motd.json could not be found
    else:
        error_no_motd(user)

    user.send_string_to_client(motd_start_and_end["end_msg"])


### Error Messages
def error_unknown_command(user: mantatail.UserConnection, command: str) -> None:
    (unknown_cmd_num, unknown_cmd_info) = irc_responses.ERR_UNKNOWNCOMMAND

    message = f"{unknown_cmd_num} {command} {unknown_cmd_info}"
    user.send_string_to_client(message)


def error_not_registered() -> bytes:
    (not_registered_num, not_registered_info) = irc_responses.ERR_NOTREGISTERED

    return bytes(f":mantatail {not_registered_num} * {not_registered_info}\r\n", encoding="utf-8")


def error_no_motd(user: mantatail.UserConnection) -> None:
    (no_motd_num, no_motd_info) = irc_responses.ERR_NOMOTD

    message = f"{no_motd_num} {no_motd_info}"
    user.send_string_to_client(message)


def error_no_such_nick_channel(user: mantatail.UserConnection, channel_name: str) -> None:
    (no_nick_num, no_nick_info) = irc_responses.ERR_NOSUCHNICK

    message = f"{no_nick_num} {channel_name} {no_nick_info}"
    user.send_string_to_client(message)


def error_not_on_channel(user: mantatail.UserConnection, channel_name: str) -> None:
    (not_on_channel_num, not_on_channel_info) = irc_responses.ERR_NOTONCHANNEL

    message = f"{not_on_channel_num} {channel_name} {not_on_channel_info}"
    user.send_string_to_client(message)


def error_cannot_send_to_channel(user: mantatail.UserConnection, channel_name: str) -> None:
    (cant_send_num, cant_send_info) = irc_responses.ERR_CANNOTSENDTOCHAN

    message = f"{cant_send_num} {channel_name} {cant_send_info}"
    user.send_string_to_client(message)


def error_no_such_channel(user: mantatail.UserConnection, channel_name: str) -> None:
    (no_channel_num, no_channel_info) = irc_responses.ERR_NOSUCHCHANNEL
    message = f"{no_channel_num} {channel_name} {no_channel_info}"
<<<<<<< HEAD
    user.send_string(message)


def error_no_operator_privileges():
    print("You're not an operator.")  # TODO: Implement proper error message
=======
    user.send_string_to_client(message)
>>>>>>> f4656961
<|MERGE_RESOLUTION|>--- conflicted
+++ resolved
@@ -237,12 +237,4 @@
 def error_no_such_channel(user: mantatail.UserConnection, channel_name: str) -> None:
     (no_channel_num, no_channel_info) = irc_responses.ERR_NOSUCHCHANNEL
     message = f"{no_channel_num} {channel_name} {no_channel_info}"
-<<<<<<< HEAD
-    user.send_string(message)
-
-
-def error_no_operator_privileges():
-    print("You're not an operator.")  # TODO: Implement proper error message
-=======
-    user.send_string_to_client(message)
->>>>>>> f4656961
+    user.send_string_to_client(message)