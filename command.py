from __future__ import annotations
import re
import mantatail
import irc_responses

from typing import Optional, Dict, List


### Handlers
def handle_join(state: mantatail.ServerState, user: mantatail.UserConnection, channel_name: str) -> None:
    channel_regex = r"#[^ \x07,]{1,49}"  # TODO: Make more restrictive (currently valid: ###, #ö?!~ etc)
    lower_channel_name = channel_name.lower()

    with state.lock:
        if not re.match(channel_regex, lower_channel_name):
            error_no_such_channel(user, channel_name)
        else:
            if lower_channel_name not in state.channels.keys():
                state.channels[lower_channel_name] = mantatail.Channel(channel_name, user)

            channel = state.channels[lower_channel_name]

            if user not in channel.users:
                channel_users_str = ""
                for usr in channel.users:
                    if usr.user_name == channel.founder:
                        nick = f"~{usr.nick}"
                    elif usr.nick.lower() in channel.operators:
                        nick = f"@{usr.nick}"
                    else:
                        nick = usr.nick
                    channel_users_str += f" {nick}"
<<<<<<< HEAD

                channel.users.add(user)

=======

                channel.users.add(user)

>>>>>>> 681bb5eb
                for usr in channel.users:
                    message = f"JOIN {channel_name}"
                    usr.send_string_to_client(message, prefix=user.user_mask)

                # TODO: Implement topic functionality for existing channels & MODE for new ones

                message = f"353 {user.nick} = {channel_name} :{user.nick} {channel_users_str.strip()}"
                user.send_string_to_client(message)

                message = f"366 {user.nick} {channel_name} :End of /NAMES list."
                user.send_string_to_client(message)

        # TODO:
        #   * Send topic (332)
        #   * Optional/Later: (333) https://modern.ircdocs.horse/#rpltopicwhotime-333
        #   * Forward to another channel (irc num 470) ex. #homebrew -> ##homebrew


def handle_part(state: mantatail.ServerState, user: mantatail.UserConnection, channel_name: str) -> None:
    with state.lock:
        try:
            channel = state.channels[channel_name.lower()]
        except KeyError:
            error_no_such_channel(user, channel_name)
            return

        if user not in channel.users:
            error_not_on_channel(user, channel_name)
        else:
            if user.nick.lower() in channel.operators:
                channel.remove_operator(user.nick.lower())

            for usr in channel.users:
                message = f"PART {channel_name}"
                usr.send_string_to_client(message, prefix=user.user_mask)

            channel.users.discard(user)
            if len(channel.users) == 0:
                del state.channels[channel_name.lower()]


def handle_mode(state: mantatail.ServerState, user: mantatail.UserConnection, mode_args: str) -> None:
    args = mode_args.split(" ")

    if args[0].startswith("#"):
        process_channel_modes(state, user, args)
    else:
        process_user_modes()


def handle_kick(state: mantatail.ServerState, user: mantatail.UserConnection, arg: str) -> None:
    args = arg.split()

    if len(args) == 1:
        error_not_enough_params(user, user.nick, "KICK")
    elif args[0].lower() not in state.channels.keys():
        error_no_such_channel(user, args[0])
    elif user.nick not in state.channels[args[0].lower()].operators:
        error_no_operator_privileges(user, state.channels[args[0].lower()])
    elif len(args) >= 2 and args[1].lower() not in state.connected_users.keys():
        error_no_such_nick_channel(user, args[-1])
    elif (
        len(args) >= 2
        and args[1].lower() in state.connected_users.keys()
        and state.connected_users[args[1].lower()] not in state.channels[args[0].lower()].users
    ):
        error_user_not_in_channel(user, state.connected_users[args[1].lower()], state.channels[args[0].lower()])
    else:
        if len(args) == 2:
            message = f"KICK {state.channels[args[0].lower()].name} {state.connected_users[args[1].lower()].nick}\r\n"
        elif len(args) >= 3:
            if not args[3].startswith(":"):
                reason = f":{args[3:]}"
            else:
                reason = args[3:]
            message = f"KICK {state.channels[args[0].lower()].name} {state.connected_users[args[1].lower()].nick} {reason}\r\n"
        state.channels[args[0].lower()].kick_user(user, state.connected_users[args[1].lower()], message)


def handle_quit(state: mantatail.ServerState, user: mantatail.UserConnection, command: str) -> None:
    # TODO: Implement logic for different reasons & disconnects.
    reason = "(Remote host closed the connection)"
    message = f"QUIT :Quit: {reason}"

    receivers = set()
    with state.lock:
        receivers.add(user)
        for channel in state.channels.values():
            if user in channel.users:
                for usr in channel.users:
                    receivers.add(usr)
                channel.users.discard(user)

            if user.nick.lower() in channel.operators:
                channel.remove_operator(user.nick.lower())

        for receiver in receivers:
            receiver.send_string_to_client(message, prefix=user.user_mask)

        del state.connected_users[user.nick.lower()]

        user.closed_connection = True
        user.socket.close()


def handle_privmsg(state: mantatail.ServerState, user: mantatail.UserConnection, msg: str) -> None:
    with state.lock:
        (receiver, colon_privmsg) = msg.split(" ", 1)
        assert colon_privmsg.startswith(":")

        if receiver.startswith("#"):
            try:
                channel = state.channels[receiver.lower()]
            except KeyError:
                error_no_such_nick_channel(user, receiver)
                return
        else:
            privmsg_to_user(receiver, colon_privmsg)
            return

        if user not in channel.users:
            error_cannot_send_to_channel(user, receiver)
        else:
            for usr in channel.users:
                if usr.nick != user.nick:
                    message = f"PRIVMSG {receiver} {colon_privmsg}"
                    usr.send_string_to_client(message, prefix=user.user_mask)


# Private functions

# !Not implemented
def privmsg_to_user(receiver: str, colon_privmsg: str) -> None:
    pass


def motd(motd_content: Optional[Dict[str, List[str]]], user: mantatail.UserConnection) -> None:
    (start_num, start_info) = irc_responses.RPL_MOTDSTART
    motd_num = irc_responses.RPL_MOTD
    (end_num, end_info) = irc_responses.RPL_ENDOFMOTD

    motd_start_and_end = {
        "start_msg": f"{start_num} {user.nick} :- mantatail {start_info}",
        "end_msg": f"{end_num} {user.nick} {end_info}",
    }

    user.send_string_to_client(motd_start_and_end["start_msg"])

    if motd_content:
        motd = motd_content["motd"]
        for motd_line in motd:
            motd_message = f"{motd_num} {user.nick} :{motd_line.format(user_nick=user.nick)}"
            user.send_string_to_client(motd_message)
    # If motd.json could not be found
    else:
        error_no_motd(user)

    user.send_string_to_client(motd_start_and_end["end_msg"])


def process_channel_modes(state: mantatail.ServerState, user: mantatail.UserConnection, args: List[str]) -> None:
<<<<<<< HEAD
    supported_modes = ["o"]
    for mode in args[1][1:]:
        if args[1][0] not in ["+", "-"]:
            error_unknown_mode(user, args[1][0])
            return
        elif mode not in supported_modes:
=======
    if args[1][0] not in ["+", "-"]:
        error_unknown_mode(user, args[1][0])
        return
    supported_modes = ["o"]
    for mode in args[1][1:]:
        if mode not in supported_modes:
>>>>>>> 681bb5eb
            error_unknown_mode(user, mode)
            return

    with state.lock:
        if args[0].lower() not in state.channels.keys():
            error_no_such_channel(user, args[0])
        elif len(args) == 1:
            message = f'{irc_responses.RPL_CHANNELMODEIS} {args[0]} {" ".join(state.channels[args[0].lower()].modes)}'
            user.send_string_to_client(message)
        elif len(args) == 2:
            error_not_enough_params(user, args[0], "MODE")
        else:
            channel = state.channels[args[0].lower()]
            mode_command, flags = args[1][0], args[1][1:]
            try:
                target_usr = state.connected_users[args[2].lower()]
            except KeyError:
                error_no_such_nick_channel(user, args[2])
                return

            for flag in flags:
                if flag == "o":
                    if user.nick.lower() not in channel.operators:
                        error_no_operator_privileges(user, channel)
                        return
                    elif target_usr not in channel.users:
                        error_user_not_in_channel(user, target_usr, channel)
                        return

                    if mode_command == "+":
                        channel.set_operator(target_usr.nick.lower())
                    elif mode_command[0] == "-":
                        channel.remove_operator(target_usr.nick.lower())

                    message = f"MODE {channel.name} {mode_command}o {target_usr.nick}"
                    for usr in channel.users:
                        usr.send_string_to_client(message)


# !Not implemented
def process_user_modes() -> None:
    pass


### Error Messages
def error_unknown_command(user: mantatail.UserConnection, command: str) -> None:
    (unknown_cmd_num, unknown_cmd_info) = irc_responses.ERR_UNKNOWNCOMMAND

    message = f"{unknown_cmd_num} {command} {unknown_cmd_info}"
    user.send_string_to_client(message)


def error_not_registered() -> bytes:
    (not_registered_num, not_registered_info) = irc_responses.ERR_NOTREGISTERED

    return bytes(f":mantatail {not_registered_num} * {not_registered_info}\r\n", encoding="utf-8")


def error_no_motd(user: mantatail.UserConnection) -> None:
    (no_motd_num, no_motd_info) = irc_responses.ERR_NOMOTD

    message = f"{no_motd_num} {no_motd_info}"
    user.send_string_to_client(message)


def error_nick_in_use(nick: str) -> bytes:
    (nick_in_use_num, nick_in_use_info) = irc_responses.ERR_NICKNAMEINUSE

    return bytes(f":mantatail {nick_in_use_num} {nick} {nick_in_use_info}\r\n", encoding="utf-8")


<<<<<<< HEAD
def error_no_such_nick_channel(user: mantatail.UserConnection, channel_or_nick: str) -> None:
=======
def error_no_such_nick_channel(user: mantatail.UserConnection, channel_name: str) -> None:
>>>>>>> 681bb5eb
    (no_nick_num, no_nick_info) = irc_responses.ERR_NOSUCHNICK

    message = f"{no_nick_num} {channel_or_nick} {no_nick_info}"
    user.send_string_to_client(message)


def error_not_on_channel(user: mantatail.UserConnection, channel_name: str) -> None:
    (not_on_channel_num, not_on_channel_info) = irc_responses.ERR_NOTONCHANNEL

    message = f"{not_on_channel_num} {channel_name} {not_on_channel_info}"
    user.send_string_to_client(message)


def error_user_not_in_channel(
    user: mantatail.UserConnection, target_usr: mantatail.UserConnection, channel: mantatail.Channel
) -> None:
    (not_in_chan_num, not_in_chan_info) = irc_responses.ERR_USERNOTINCHANNEL
    message = f"{not_in_chan_num} {target_usr.nick} {channel.name} {not_in_chan_info}"
    user.send_string_to_client(message)


def error_cannot_send_to_channel(user: mantatail.UserConnection, channel_name: str) -> None:
    (cant_send_num, cant_send_info) = irc_responses.ERR_CANNOTSENDTOCHAN

    message = f"{cant_send_num} {channel_name} {cant_send_info}"
    user.send_string_to_client(message)


def error_no_such_channel(user: mantatail.UserConnection, channel_name: str) -> None:
    (no_channel_num, no_channel_info) = irc_responses.ERR_NOSUCHCHANNEL
    message = f"{no_channel_num} {channel_name} {no_channel_info}"
    user.send_string_to_client(message)


def error_no_operator_privileges(user: mantatail.UserConnection, channel: mantatail.Channel) -> None:
    (not_operator_num, not_operator_info) = irc_responses.ERR_CHANOPRIVSNEEDED
    message = f"{not_operator_num} {channel.name} {not_operator_info}"
    user.send_string_to_client(message)


def error_unknown_mode(user: mantatail.UserConnection, unknown_command: str) -> None:
    (unknown_mode_num, unknown_mode_info) = irc_responses.ERR_UNKNOWNMODE
    message = f"{unknown_mode_num} {unknown_command} {unknown_mode_info}"
    user.send_string_to_client(message)


def error_not_enough_params(user: mantatail.UserConnection, target_chan_nick: str, command: str) -> None:
    (not_enough_params_num, not_enough_params_info) = irc_responses.ERR_NEEDMOREPARAMS
    message = f"{not_enough_params_num} {target_chan_nick} {command} {not_enough_params_info}"
    user.send_string_to_client(message)<|MERGE_RESOLUTION|>--- conflicted
+++ resolved
@@ -30,15 +30,9 @@
                     else:
                         nick = usr.nick
                     channel_users_str += f" {nick}"
-<<<<<<< HEAD
 
                 channel.users.add(user)
 
-=======
-
-                channel.users.add(user)
-
->>>>>>> 681bb5eb
                 for usr in channel.users:
                     message = f"JOIN {channel_name}"
                     usr.send_string_to_client(message, prefix=user.user_mask)
@@ -200,21 +194,12 @@
 
 
 def process_channel_modes(state: mantatail.ServerState, user: mantatail.UserConnection, args: List[str]) -> None:
-<<<<<<< HEAD
-    supported_modes = ["o"]
-    for mode in args[1][1:]:
-        if args[1][0] not in ["+", "-"]:
-            error_unknown_mode(user, args[1][0])
-            return
-        elif mode not in supported_modes:
-=======
     if args[1][0] not in ["+", "-"]:
         error_unknown_mode(user, args[1][0])
         return
     supported_modes = ["o"]
     for mode in args[1][1:]:
         if mode not in supported_modes:
->>>>>>> 681bb5eb
             error_unknown_mode(user, mode)
             return
 
@@ -286,11 +271,7 @@
     return bytes(f":mantatail {nick_in_use_num} {nick} {nick_in_use_info}\r\n", encoding="utf-8")
 
 
-<<<<<<< HEAD
 def error_no_such_nick_channel(user: mantatail.UserConnection, channel_or_nick: str) -> None:
-=======
-def error_no_such_nick_channel(user: mantatail.UserConnection, channel_name: str) -> None:
->>>>>>> 681bb5eb
     (no_nick_num, no_nick_info) = irc_responses.ERR_NOSUCHNICK
 
     message = f"{no_nick_num} {channel_or_nick} {no_nick_info}"
