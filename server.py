"""
Represents the core of the server, with its main functionality and classes.

All communication between server and client is encoded with latin-1.
This ensures compatibility regardless of what encoding is used client-side.
"""

from __future__ import annotations
import socket
import threading
import queue
import fnmatch
import json
from datetime import datetime
from typing import Dict, Optional, List, Set, Tuple

import commands, errors

MANTATAIL_VERSION = "0.0.1"
SERVER_STARTED = datetime.today().ctime()
PING_TIMER_SECS = 300
CAP_LS: List[str] = ["away-notify", "cap-notify"]
ISUPPORT = {"NICKLEN": "16", "PREFIX": "(o)@", "CHANTYPES": "#", "TARGMAX": "PRIVMSG:1,JOIN:1,PART:1,KICK:1"}


class State:
    """Keeps track of existing channels & connected users."""

    def __init__(self, motd_content: Optional[Dict[str, List[str]]], port: int) -> None:
        """
        Attributes:
            - lock: Locks the state of the server to avoid modifications
            to iterables during iteration.

            - supported_modes: These are the channel and user modes that the server supports.
            Modes are divided into four types (A, B, C, D). Depending on the mode type,
            they either must take a parameter, or they must not.

            - Channel modes are set on channels to modify their functionality.
            - User modes are set on users to change how they are affected by different
            commands and features. All user modes are of type D (they never take a parameter).

            supported_modes also contains "prefix", which are channel modes set on a user (ex. +o, +v).

            More info:
                https://modern.ircdocs.horse/#channel-mode
                https://modern.ircdocs.horse/#user-modes
        """

        self.lock = threading.Lock()
        self.channels: Dict[str, Channel] = {}
        self.connected_users: Dict[str, UserConnection] = {}
        self.port = port
        self.motd_content = motd_content
<<<<<<< HEAD
        # Supported Channel Modes:
        # b: Ban/Unban user from channel
        # o: Set/Unset channel operator
        # t: Only operator can set channel topic
        self.chanmodes: Dict[str, List[str]] = {"A": ["b"], "B": [], "C": [], "D": ["t"], "PREFIX": ["o"]}
=======
        # Supported Modes:
        # b: Ban/Unban user from channel (channel)
        # i: Make user invisible, and hide them from e.g WHO, NAMES commands.
        # o: Set/Unset channel operator (channel)
        # t: Only operator can set channel topic (channel)

        self.supported_modes: Dict[str, List[str]] = {"A": ["b"], "B": [], "C": [], "D": ["i"], "PREFIX": ["o"]}
        # TODO: Support -t and add "t" to self.chanmodes
>>>>>>> fe475889

    def find_user(self, nick: str) -> Optional[UserConnection]:
        """
        Looks for a connected user and returns its user object.
        Returns None if user doesn't exist.
        """
        try:
            return self.connected_users[nick.lower()]
        except KeyError:
            return None

    def find_channel(self, channel_name: str) -> Optional[Channel]:
        """
        Looks for an existing channel and returns its channel object.
        Returns None if user doesn't exist.
        """
        try:
            return self.channels[channel_name.lower()]
        except KeyError:
            return None

    def delete_user(self, nick: str) -> None:
        """
        Removes a user from all channels they are connected to,
        thereafter removes user from connected users.

        Note: This does not actually disconnect the user from the server.
        To disconnect the user, a tuple (None, disconnect_reason: str) must be put in their send queue.
        """
        user = self.find_user(nick)
        assert user is not None

        for channel in self.channels.values():
            if user in channel.users:
                channel.users.discard(user)
        del self.connected_users[nick.lower()]

    def delete_channel(self, channel_name: str) -> None:
        """
        Removes a channel from server.
        """
        del self.channels[channel_name.lower()]


class ConnectionListener:
    """Starts the server and listens for incoming connections from clients."""

    def __init__(self, port: int, motd_content: Optional[Dict[str, List[str]]]) -> None:
        self.host = ""
        self.port = port
        self.listener_socket = socket.socket()
        self.listener_socket.setsockopt(socket.SOL_SOCKET, socket.SO_REUSEADDR, 1)
        self.listener_socket.bind((self.host, port))
        self.listener_socket.listen(5)
        self.state = State(motd_content, self.port)

    def run_server_forever(self) -> None:
        """
        Accepts incoming connections from clients.
        Starts a separate thread to handle each connection.
        """
        print(f"Mantatail running (port {self.port})")
        while True:
            (user_socket, user_address) = self.listener_socket.accept()
            print("Got connection from", user_address)
            client_thread = threading.Thread(
                target=CommandReceiver, args=[self.state, user_address[0], user_socket], daemon=True
            )
            client_thread.start()


class CommandReceiver:
    """
    Receives commands/messages from the client, parses them, and sends them to the appropriate
    handler function.

    IRC Messages are formatted "bytes(COMMAND parameters\r\n)"
    Most IRC clients use "\r\n" line endings, but "\n" is accepted as well (used by e.g. netcat).

    Ex: b"JOIN #foo\r\n"
    Ex: b"PRIVMSG #foo :This is a message\r\n"
    """

    def __init__(self, state: State, user_host: str, user_socket: socket.socket) -> None:
        self.state = state
        self.user_host = user_host
        self.user_socket = user_socket
        self.user = UserConnection(state, user_host, user_socket)
        self.disconnect_reason: str = ""

        self.recv_loop()

    def recv_loop(self) -> None:
        """
        Parses incoming messages from the client and sends them to the appropriate
        "handle_" function.

        To handle a command FOO, a function named handle_foo() in commands.py is called.
        For example, "PRIVMSG #foo :this is a message\r\n" results in a call like this:

        commands.handle_privmsg(state, user, ["#foo", "this is a message"])

        The function call is done with getattr().
        getattr(commands, "handle_join") is equivalent to commands.handle_join.
        More info: https://docs.python.org/3/library/functions.html#getattr
        """

        try:
            while True:
                request = self.receive_messages()

                if request is None:
                    return  # go to "finally:"

                decoded_command = request.decode("latin-1")
                for line in split_on_new_line(decoded_command)[:-1]:
                    (command, args) = self.parse_received_command(line)
                    command_lower = command.lower()
                    handler_function = "handle_" + command_lower

                    if self.user.nick == "*" or self.user.user_message is None or not self.user.motd_sent:
                        if command_lower == "quit":
                            self.disconnect_reason = "Client quit"
                            return  # go to "finally:"
                        else:
                            self.handle_user_registration(command_lower, args)

                        if (
                            self.user.nick != "*"
                            and self.user.user_message is not None
                            and not self.user.capneg_in_progress
                        ):
                            self.user.on_registration()

                    else:
                        try:
                            # ex. "command.handle_nick" or "command.handle_join"
                            call_handler_function = getattr(commands, handler_function)
                        except AttributeError:
                            errors.unknown_command(self.user, command)
                        else:
                            with self.state.lock:
                                call_handler_function(self.state, self.user, args)
                                if command_lower == "quit":
                                    return

        finally:
            self.user.send_que.put((None, self.disconnect_reason))

    def receive_messages(self) -> bytes | None:
        """
        Receives one or more lines from the client as bytes and returns them to recv_loop().

        It will receive until the received bytes end with "\n", which indicates that everything
        the client has currently sent has been received.

        None is returned if the user disconnects.

        Also starts the user's ping timer, which will send a PING message to the client
        after a certain time of inactivity.
        The PING message controls that the user still has an open connection to the server.
        """
        request = b""
        while not request.endswith(b"\n"):
            self.user.start_ping_timer()
            try:
                request_chunk = self.user_socket.recv(4096)
            except OSError as err:
                self.disconnect_reason = err.strerror
                return None
            finally:
                self.user.ping_timer.cancel()

            if request_chunk:
                request += request_chunk
            else:
                self.disconnect_reason = "Remote host closed the connection"
                return None

        return request

    def parse_received_command(self, msg: str) -> Tuple[str, List[str]]:
        """
        Parses the user command by separating the command (e.g "join", "privmsg", etc.) from the
        arguments.

        If a parameter contains spaces, it must start with ':' to be interpreted as one parameter.
        If the parameter does not start with ':', it will be cut off at the first space.

        Ex:
            - "PRIVMSG #foo :This is a message\r\n" will send "This is a message"
            - "PRIVMSG #foo This is a message\r\n" will send "This"
        """
        split_msg = msg.split(" ")

        for num, arg in enumerate(split_msg):
            if arg.startswith(":"):
                parsed_msg = split_msg[:num]
                parsed_msg.append(" ".join(split_msg[num:])[1:])
                command = parsed_msg[0]
                return command, parsed_msg[1:]

        command = split_msg[0]
        return command, split_msg[1:]

    def handle_user_registration(self, command: str, args: List[str]) -> None:
        """
        Parses messages from the client before they have registered (provided the server
        with their nickname (NICK) and username (USER)).

        This limits what commands the user can send before registering.
        """
        if command == "user":
            if len(args) < 4:
                errors.not_enough_params(self.user, command.upper())
            else:
                self.user.user_message = args
                self.user.user_name = args[0]
                self.user.real_name = args[3]

        elif command == "nick":
            commands.handle_nick(self.state, self.user, args)
        elif command == "pong":
            commands.handle_pong(self.state, self.user, args)
        elif command == "cap":
            commands.handle_cap(self.state, self.user, args)
        else:
            errors.not_registered(self.user)


class UserConnection:
    """
    Represents the connection between server & client.

    Format examples:
    - Nick: Alice
    - User message: AliceUsr 0 * Alice's Real Name
    - Username: AliceUsr
    - User Mask Alice!AliceUsr@127.0.0.1 (Nick!Username@Host)

    Usually the nick is used when referring to the user.


    Send Queue:
        A send queue and a separate thread are used for sending messages to the client.
        This helps with error handling, and even if someone has a slow internet connection,
        other people don't have to wait when a message is sent to several users with a loop.

        All messages are sent as a tuple formatted as (message, prefix).
        Prefixes are either ":mantatail" or ":sender.user_mask"

        A Tuple containing (None, disconnect_reason: str) indicates a QUIT command and closes the connection to the client.
    """

    def __init__(self, state: State, host: str, socket: socket.socket):
        self.state = state
        self.socket = socket
        self.host = host
        self.nick = "*"
        self.user_message: Optional[List[str]] = None
        self.user_name: Optional[str] = None
        self.real_name: Optional[str] = None
        self.modes = {"i"}
        self.away: Optional[str] = None  # None = user not away, str = user away
        self.send_que: queue.Queue[Tuple[str, str] | Tuple[None, str]] = queue.Queue()
        self.que_thread = threading.Thread(target=self.send_queue_thread)
        self.que_thread.start()
        self.cap_list: Set[str] = set()
        self.motd_sent = False
        self.capneg_in_progress = False
        self.pong_received = False

    def get_user_mask(self) -> str:
        """Generates and returns a user mask (Nick!Username@Host)."""
        return f"{self.nick}!{self.user_name}@{self.host}"

    def get_prefix(self, channel: Channel) -> str:
        """
        Returns appropriate user prefix for a specific channel.
        ("@" for channel operator, "" for other users).
        """
        if self in channel.operators:
            return "@"
        else:
            return ""

    def on_registration(self) -> None:
        """
        After a user has registered on the server by providing a nickname (NICK) and a username (USER),
        several messages are sent to the client with information about the server.
        """
        commands.rpl_welcome(self)
        commands.rpl_yourhost(self, self.state)
        commands.rpl_created(self)
        commands.rpl_myinfo(self, self.state)
        commands.rpl_isupport(self)
        commands.motd(self.state.motd_content, self)
        self.motd_sent = True

    def send_queue_thread(self) -> None:
        """Queue on which the client receives messages from server."""
        while True:
            (message, prefix) = self.send_que.get()

            if message is None:
                disconnect_reason = prefix
                quit_message = f"QUIT :Quit: {disconnect_reason}"
                with self.state.lock:
                    self.queue_quit_message_for_other_users(quit_message)
                    if self.nick != "*":
                        self.state.delete_user(self.nick)

                try:
                    # Can be slow, if user has bad internet. Don't do this while holding the lock.
                    if self.nick == "*" or not self.user_message:
                        self.send_string_to_client(quit_message, None)
                    else:
                        self.send_string_to_client(quit_message, self.get_user_mask())
                except OSError:
                    pass

                close_socket_cleanly(self.socket)
                return
            else:
                try:
                    self.send_string_to_client(message, prefix)
                except OSError as err:
                    disconnect_reason = err.strerror
                    self.send_que.put((None, disconnect_reason))

    def queue_quit_message_for_other_users(self, quit_message: str) -> None:
        """Alerts all other users that the User has QUIT and closed the connection to the server."""
        receivers = self.get_users_sharing_channel()

        for channel in self.state.channels.values():
            channel.operators.discard(self)

        for receiver in receivers:
            receiver.send_que.put((quit_message, self.get_user_mask()))

    def get_users_sharing_channel(self) -> Set[UserConnection]:
        """Returns all users of all channels that this user has joined."""
        receivers = set()
        for channel in self.state.channels.values():
            if self in channel.users:
                for usr in channel.users:
                    if usr != self:
                        receivers.add(usr)
        return receivers

    def send_string_to_client(self, message: str, prefix: Optional[str]) -> None:
        """
        Send a string to the client, without using the send queue.

        In most cases, you should put a message to the send queue instead of using this method directly.
        """
        try:
            if prefix is None:
                message_as_bytes = bytes(f":{message}\r\n", encoding="latin-1")
            else:
                message_as_bytes = bytes(f":{prefix} {message}\r\n", encoding="latin-1")

            self.socket.sendall(message_as_bytes)
        except OSError:
            return

    def start_ping_timer(self) -> None:
        """
        Starts a timer on a separate thread that, when finished, sends a PING message to the client
        to establish that the client still has an open connection to the server.
        """
        self.ping_timer = threading.Timer(PING_TIMER_SECS, self.queue_ping_message)
        self.ping_timer.start()

    def queue_ping_message(self) -> None:
        """
        Puts a PING message in the client's send queue, and starts a new timer waiting for the
        expected PONG response from the client.

        This is done to control that the client still has an open connection to the server.

        Ex:
        Sends ":mantatail PING :mantatail"
        Expected response: ":Alice!AliceUsr@127.0.0.1 PONG :mantatail"
        """
        self.send_que.put(("PING :mantatail", "mantatail"))
        threading.Timer(5, self.assert_pong_received).start()

    def assert_pong_received(self) -> None:
        """
        Checks if the client has sent a PONG response to the server's PING message.

        If no PONG response has been received, the server closes the connection to the client.
        """
        if not self.pong_received:
            disconnect_reason = "Ping timeout..."
            self.send_que.put((None, disconnect_reason))
        else:
            self.pong_received = False


class Channel:
    """
    An existing channel on the server.

    Contains all channel-specific actions and modes.
    """

    def __init__(self, channel_name: str, user: UserConnection) -> None:
        self.name = channel_name
        self.topic: Optional[Tuple[str, str]] = None  # (Topic, Topic author)
        self.modes: Set[str] = {"t"}  # See State __init__ for more info on letters.
        self.operators: Set[UserConnection] = set()
        self.users: Set[UserConnection] = set()
        self.ban_list: Dict[str, str] = {}
        self.operators.add(user)

    def set_topic(self, user: UserConnection, topic: str) -> None:
        if not topic:
            self.topic = None
        else:
            self.topic = (topic, user.nick)

    def send_topic_to_user(self, user: UserConnection) -> None:
        if self.topic is None:
            message = f"331 {user.nick} {self.name} :No topic is set."
            user.send_que.put((message, "mantatail"))
        else:
            topic_message = f"332 {user.nick} {self.name} :{self.topic[0]}"
            author_message = f"333 {user.nick} {self.name} :{self.topic[1]}"

            user.send_que.put((topic_message, "mantatail"))
            user.send_que.put((author_message, "mantatail"))

    def queue_message_to_chan_users(self, message: str, sender: UserConnection, send_to_self: bool = True) -> None:
        """
        Puts a message in the send queue of all users on the channel.

        In cases where the message should not be sent to self (ex. PRIVMSG), the method
        is called with send_to_self = False.
        """
        for usr in self.users:
            if usr != sender or send_to_self:
                usr.send_que.put((message, sender.get_user_mask()))

    def check_if_banned(self, target: str) -> bool:
        """
        Checks if the user mask provided in a MODE +b (ban) command matches a
        user mask that is already in the channel's ban list.

        Wildcards "*" are used to cover any set of characters.
        Ex. If the ban list contains "*!Bar@Baz", "Foo!Bar@Baz" will be considered a match.
        """
        return any(fnmatch.fnmatch(target, ban_mask) for ban_mask in self.ban_list.keys())


def close_socket_cleanly(sock: socket.socket) -> None:
    """
    Ensures that the connection to a client is closed cleanly without errors and with no data loss.

    Use this instead of the .close() method.
    """
    # The code is based on this blog post:
    # https://blog.netherlabs.nl/articles/2009/01/18/the-ultimate-so_linger-page-or-why-is-my-tcp-not-reliable
    try:
        sock.shutdown(socket.SHUT_WR)
        sock.settimeout(10)
        sock.recv(1)  # Wait for client to close the connection
    except OSError:
        # Possible causes:
        # - Client decided to keep its connection open for more than 10sec.
        # - Client was already disconnected.
        # - Probably something else too that I didn't think of...
        pass

    sock.close()


def split_on_new_line(string: str) -> List[str]:
    """Splits a message received by a client on "\r\n" (most IRC clients) or "\n" (e.g. Netcat)."""
    if string.endswith("\r\n"):
        return string.split("\r\n")
    else:
        return string.split("\n")


def get_motd_content_from_json() -> Optional[Dict[str, List[str]]]:
    """Loads the Message of the Day file.

    Returns None if the file is not found.
    """
    try:
        with open("./resources/motd.json", "r") as file:
            motd_content: Dict[str, List[str]] = json.load(file)
            return motd_content
    except FileNotFoundError:
        return None


if __name__ == "__main__":
    ConnectionListener(6667, get_motd_content_from_json()).run_server_forever()<|MERGE_RESOLUTION|>--- conflicted
+++ resolved
@@ -52,22 +52,12 @@
         self.connected_users: Dict[str, UserConnection] = {}
         self.port = port
         self.motd_content = motd_content
-<<<<<<< HEAD
-        # Supported Channel Modes:
-        # b: Ban/Unban user from channel
-        # o: Set/Unset channel operator
-        # t: Only operator can set channel topic
-        self.chanmodes: Dict[str, List[str]] = {"A": ["b"], "B": [], "C": [], "D": ["t"], "PREFIX": ["o"]}
-=======
         # Supported Modes:
         # b: Ban/Unban user from channel (channel)
         # i: Make user invisible, and hide them from e.g WHO, NAMES commands.
         # o: Set/Unset channel operator (channel)
         # t: Only operator can set channel topic (channel)
-
         self.supported_modes: Dict[str, List[str]] = {"A": ["b"], "B": [], "C": [], "D": ["i"], "PREFIX": ["o"]}
-        # TODO: Support -t and add "t" to self.chanmodes
->>>>>>> fe475889
 
     def find_user(self, nick: str) -> Optional[UserConnection]:
         """
