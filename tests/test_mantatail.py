--- conflicted
+++ resolved
@@ -534,7 +534,6 @@
         assert receive_line(nc) == b":QUIT :Quit: (Remote host closed the connection)\r\n"
 
 
-<<<<<<< HEAD
 def test_channel_owner_kick_self():
     """
     Checks that a channel is properly removed when a channel founder kicks themselves.
@@ -542,40 +541,40 @@
     Thereafter, checks that channel founder keeps their operator permissions after kicking themselves,
     when another user is on the channel
     """
-    # with socket.socket() as nc:
-    #     nc.connect(("localhost", 6667))
-    #     nc.sendall(b"NICK nc\n")
-    #     nc.sendall(b"USER nc 0 * :netcat\n")
-    #     nc.sendall(b"JOIN #foo\n")
-
-    #     while receive_line(nc) != b":mantatail 366 nc #foo :End of /NAMES list.\r\n":
-    #         pass
-
-    #     nc.sendall(b"KICK #foo nc\n")
-    #     assert receive_line(nc) == b":nc!nc@127.0.0.1 KICK #foo nc :nc\r\n"
-
-    #     nc.sendall(b"QUIT\n")
-
-    # with socket.socket() as nc:
-    #     nc.connect(("localhost", 6667))
-    #     nc.sendall(b"NICK nc\n")
-    #     nc.sendall(b"USER nc 0 * :netcat\n")
-
-    #     while receive_line(nc) != b":mantatail 376 nc :End of /MOTD command\r\n":
-    #         pass
-
-    #     nc.sendall(b"PART #foo\n")
-    #     assert receive_line(nc) == b":mantatail 403 nc #foo :No such channel\r\n"
-
-    #     nc.sendall(b"JOIN #foo\n")
-
-    #     while receive_line(nc) != b":mantatail 366 nc #foo :End of /NAMES list.\r\n":
-    #         pass
-
-    #     nc.sendall(b"KICK #foo nc\n")
-    #     assert receive_line(nc) == b":nc!nc@127.0.0.1 KICK #foo nc :nc\r\n"
-
-    #     nc.sendall(b"QUIT\n")
+    with socket.socket() as nc:
+        nc.connect(("localhost", 6667))
+        nc.sendall(b"NICK nc\n")
+        nc.sendall(b"USER nc 0 * :netcat\n")
+        nc.sendall(b"JOIN #foo\n")
+
+        while receive_line(nc) != b":mantatail 366 nc #foo :End of /NAMES list.\r\n":
+            pass
+
+        nc.sendall(b"KICK #foo nc\n")
+        assert receive_line(nc) == b":nc!nc@127.0.0.1 KICK #foo nc :nc\r\n"
+
+        nc.sendall(b"QUIT\n")
+
+    with socket.socket() as nc:
+        nc.connect(("localhost", 6667))
+        nc.sendall(b"NICK nc\n")
+        nc.sendall(b"USER nc 0 * :netcat\n")
+
+        while receive_line(nc) != b":mantatail 376 nc :End of /MOTD command\r\n":
+            pass
+
+        nc.sendall(b"PART #foo\n")
+        assert receive_line(nc) == b":mantatail 403 nc #foo :No such channel\r\n"
+
+        nc.sendall(b"JOIN #foo\n")
+
+        while receive_line(nc) != b":mantatail 366 nc #foo :End of /NAMES list.\r\n":
+            pass
+
+        nc.sendall(b"KICK #foo nc\n")
+        assert receive_line(nc) == b":nc!nc@127.0.0.1 KICK #foo nc :nc\r\n"
+
+        nc.sendall(b"QUIT\n")
 
     nc = socket.socket()
     nc.connect(("localhost", 6667))
@@ -635,13 +634,13 @@
     while b"QUIT" not in receive_line(nc2):
         pass
     nc2.close()
-=======
+
+
 def test_no_nickname_given():
     with socket.socket() as nc:
         nc.connect(("localhost", 6667))
         nc.sendall(b"NICK\r\n")
         assert receive_line(nc) == b":mantatail 431 :No nickname given\r\n"
->>>>>>> 3a70538c
 
 
 def test_join_part_race_condition(user_alice, user_bob):
