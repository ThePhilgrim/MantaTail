--- conflicted
+++ resolved
@@ -516,7 +516,6 @@
     user_alice.sendall(b"PRIVMSG #foo :Foo\r\n")
 
     while receive_line(user_alice) != b":mantatail 403 Alice #foo :No such channel\r\n":
-<<<<<<< HEAD
         pass
 
 
@@ -546,8 +545,6 @@
     while receive_line(user_alice) != b":Bob!BobUsr@127.0.0.1 JOIN #foo\r\n":
         pass
     while receive_line(user_bob) != b":mantatail 366 Bob #foo :End of /NAMES list.\r\n":
-=======
->>>>>>> 10ed4cbd
         pass
 
     user_bob.sendall(b"KICK #foo Alice\r\n")
