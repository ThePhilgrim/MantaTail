--- conflicted
+++ resolved
@@ -160,7 +160,7 @@
 
 def test_join_channel(user_alice, user_bob):
     user_alice.sendall(b"JOIN #foo\r\n")
-    time.sleep(1)
+    time.sleep(0.1)
     user_bob.sendall(b"JOIN #foo\r\n")
 
     assert receive_line(user_bob) == b":Bob!BobUsr@127.0.0.1 JOIN #foo\r\n"
@@ -273,11 +273,7 @@
 
     user_alice.sendall(b"PART #foo\r\n")
     user_bob.sendall(b"PART #foo\r\n")
-<<<<<<< HEAD
-    time.sleep(1)
-=======
-    time.sleep(0.1)
->>>>>>> 681bb5eb
+    time.sleep(0.1)
     user_bob.sendall(b"JOIN #foo\r\n")
     time.sleep(0.1)
     user_alice.sendall(b"JOIN #foo\r\n")
